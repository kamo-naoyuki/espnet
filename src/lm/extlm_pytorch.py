#!/usr/bin/env python

# Copyright 2018 Mitsubishi Electric Research Laboratories (Takaaki Hori)
#  Apache 2.0  (http://www.apache.org/licenses/LICENSE-2.0)

from __future__ import division
from __future__ import print_function

import math

import torch
import torch.nn as nn
import torch.nn.functional as F


# TODO(Hori): currently it only works with character-word level LM.
#             need to consider any types of subwords-to-word mapping.
def make_lexical_tree(word_dict, subword_dict, word_unk):
    '''make a lexical tree to compute word-level probabilities

    '''
    # node [dict(subword_id -> node), word_id, word_set[start-1, end]]
    root = [{}, -1, None]
    for w, wid in word_dict.items():
        if wid > 0 and wid != word_unk:  # skip <blank> and <unk>
            if True in [c not in subword_dict for c in w]:  # skip unknown subword
                continue
            succ = root[0]  # get successors from root node
            for i, c in enumerate(w):
                cid = subword_dict[c]
                if cid not in succ:  # if next node does not exist, make a new node
                    succ[cid] = [{}, -1, (wid - 1, wid)]
                else:
                    prev = succ[cid][2]
                    succ[cid][2] = (min(prev[0], wid - 1), max(prev[1], wid))
                if i == len(w) - 1:  # if word end, set word id
                    succ[cid][1] = wid
                succ = succ[cid][0]  # move to the child successors
    return root


# Definition of a multi-level (subword/word) language model
class MultiLevelLM(nn.Module):
    logzero = -10000000000.0
    zero = 1.0e-10

    def __init__(self, wordlm, subwordlm, word_dict, subword_dict,
                 subwordlm_weight=0.8, oov_penalty=1.0, open_vocab=True):
        super(MultiLevelLM, self).__init__()
        self.wordlm = wordlm
        self.subwordlm = subwordlm
        self.word_eos = word_dict['<eos>']
        self.word_unk = word_dict['<unk>']
<<<<<<< HEAD
        self.var_word_eos = Variable(torch.LongTensor([self.word_eos]))
        self.var_word_unk = Variable(torch.LongTensor([self.word_unk]))
=======
        self.var_word_eos = torch.LongTensor([self.word_eos])
        self.var_word_unk = torch.LongTensor([self.word_unk])
>>>>>>> 35762561
        self.space = subword_dict['<space>']
        self.eos = subword_dict['<eos>']
        self.lexroot = make_lexical_tree(word_dict, subword_dict, self.word_unk)
        self.log_oov_penalty = math.log(oov_penalty)
        self.open_vocab = open_vocab
        self.subword_dict_size = len(subword_dict)
        self.subwordlm_weight = subwordlm_weight
        self.normalized = True

    def forward(self, state, x):
        # update state with input label x
        if state is None:  # make initial states and log-prob vectors
            wlm_state, z_wlm = self.wordlm(None, self.var_word_eos)
            wlm_logprobs = F.log_softmax(z_wlm, dim=1)
            clm_state, z_clm = self.subwordlm(None, x)
            log_y = F.log_softmax(z_clm, dim=1) * self.subwordlm_weight
            new_node = self.lexroot
            clm_logprob = 0.
            xi = self.space
        else:
            clm_state, wlm_state, wlm_logprobs, node, log_y, clm_logprob = state
            xi = int(x)
            if xi == self.space:  # inter-word transition
                if node is not None and node[1] >= 0:  # check if the node is word end
<<<<<<< HEAD
                    w = Variable(torch.LongTensor([node[1]]))
=======
                    w = torch.LongTensor([node[1]])
>>>>>>> 35762561
                else:  # this node is not a word end, which means <unk>
                    w = self.var_word_unk
                # update wordlm state and log-prob vector
                wlm_state, z_wlm = self.wordlm(wlm_state, w)
                wlm_logprobs = F.log_softmax(z_wlm, dim=1)
                new_node = self.lexroot  # move to the tree root
                clm_logprob = 0.
            elif node is not None and xi in node[0]:  # intra-word transition
                new_node = node[0][xi]
                clm_logprob += log_y[0, xi]
            elif self.open_vocab:  # if no path in the tree, enter open-vocabulary mode
                new_node = None
                clm_logprob += log_y[0, xi]
            else:  # if open_vocab flag is disabled, return 0 probabilities
                log_y = torch.zeros(1, self.subword_dict_size) + self.logzero
                return (clm_state, wlm_state, None, log_y, 0.), log_y

            clm_state, z_clm = self.subwordlm(clm_state, x)
            log_y = F.log_softmax(z_clm, dim=1) * self.subwordlm_weight

        # apply word-level probabilies for <space> and <eos> labels
        if xi != self.space:
            if new_node is not None and new_node[1] >= 0:  # if new node is word end
                wlm_logprob = wlm_logprobs[:, new_node[1]] - clm_logprob
            else:
                wlm_logprob = wlm_logprobs[:, self.word_unk] + self.log_oov_penalty
            log_y[:, self.space] = wlm_logprob
            log_y[:, self.eos] = wlm_logprob + wlm_logprobs[:, self.word_eos]
        else:
            log_y[:, self.space] = self.logzero
            log_y[:, self.eos] = self.logzero

        return (clm_state, wlm_state, wlm_logprobs, new_node, log_y, clm_logprob), log_y


# Definition of a look-ahead word language model
class LookAheadWordLM(nn.Module):
    logzero = -10000000000.0
    zero = 1.0e-10

    def __init__(self, wordlm, word_dict, subword_dict, oov_penalty=0.0001, open_vocab=True):
        super(LookAheadWordLM, self).__init__()
        self.wordlm = wordlm
        self.word_eos = word_dict['<eos>']
        self.word_unk = word_dict['<unk>']
<<<<<<< HEAD
        self.var_word_eos = Variable(torch.LongTensor([self.word_eos]))
        self.var_word_unk = Variable(torch.LongTensor([self.word_unk]))
=======
        self.var_word_eos = torch.LongTensor([self.word_eos])
        self.var_word_unk = torch.LongTensor([self.word_unk])
>>>>>>> 35762561
        self.space = subword_dict['<space>']
        self.eos = subword_dict['<eos>']
        self.lexroot = make_lexical_tree(word_dict, subword_dict, self.word_unk)
        self.oov_penalty = oov_penalty
        self.open_vocab = open_vocab
        self.subword_dict_size = len(subword_dict)
        self.normalized = True

    def forward(self, state, x):
        # update state with input label x
        if state is None:  # make initial states and cumlative probability vector
            wlm_state, z_wlm = self.wordlm(None, self.var_word_eos)
            cumsum_probs = torch.cumsum(F.softmax(z_wlm, dim=1), dim=1)
            new_node = self.lexroot
            xi = self.space
        else:
            wlm_state, cumsum_probs, node = state
            xi = int(x)
            if xi == self.space:  # inter-word transition
                if node is not None and node[1] >= 0:  # check if the node is word end
<<<<<<< HEAD
                    w = Variable(torch.LongTensor([node[1]]))
=======
                    w = torch.LongTensor([node[1]])
>>>>>>> 35762561
                else:  # this node is not a word end, which means <unk>
                    w = self.var_word_unk
                # update wordlm state and cumlative probability vector
                wlm_state, z_wlm = self.wordlm(wlm_state, w)
                cumsum_probs = torch.cumsum(F.softmax(z_wlm, dim=1), dim=1)
                new_node = self.lexroot  # move to the tree root
            elif node is not None and xi in node[0]:  # intra-word transition
                new_node = node[0][xi]
            elif self.open_vocab:  # if no path in the tree, enter open-vocabulary mode
                new_node = None
            else:  # if open_vocab flag is disabled, return 0 probabilities
                log_y = torch.zeros(1, self.subword_dict_size) + self.logzero
                return (wlm_state, None, None), log_y

        if new_node is not None:
            succ, wid, wids = new_node
            # compute parent node probability
            sum_prob = (cumsum_probs[:, wids[1]] - cumsum_probs[:, wids[0]]) if wids is not None else 1.0
            # set <unk> probability as a default value
            unk_prob = cumsum_probs[:, self.word_unk] - cumsum_probs[:, self.word_unk - 1]
            y = torch.zeros(1, self.subword_dict_size) + unk_prob * self.oov_penalty
            # compute transition probabilities to child nodes
            for cid, nd in succ.items():
                y[:, cid] = (cumsum_probs[:, nd[2][1]] - cumsum_probs[:, nd[2][0]]) / sum_prob
            # apply word-level probabilies for <space> and <eos> labels
            if wid >= 0:
                wlm_prob = (cumsum_probs[:, wid] - cumsum_probs[:, wid - 1]) / sum_prob
                y[:, self.space] = wlm_prob
                y[:, self.eos] = wlm_prob * (cumsum_probs[:, self.word_eos] - cumsum_probs[:, self.word_eos - 1])
            elif xi == self.space:
                y[:, self.space] = self.zero
                y[:, self.eos] = self.zero
            return (wlm_state, cumsum_probs, new_node), torch.log(y)
        else:  # if no path in the tree, transition probability is one
            log_y = torch.zeros(1, self.subword_dict_size)
            return (wlm_state, cumsum_probs, new_node), log_y<|MERGE_RESOLUTION|>--- conflicted
+++ resolved
@@ -51,13 +51,8 @@
         self.subwordlm = subwordlm
         self.word_eos = word_dict['<eos>']
         self.word_unk = word_dict['<unk>']
-<<<<<<< HEAD
-        self.var_word_eos = Variable(torch.LongTensor([self.word_eos]))
-        self.var_word_unk = Variable(torch.LongTensor([self.word_unk]))
-=======
         self.var_word_eos = torch.LongTensor([self.word_eos])
         self.var_word_unk = torch.LongTensor([self.word_unk])
->>>>>>> 35762561
         self.space = subword_dict['<space>']
         self.eos = subword_dict['<eos>']
         self.lexroot = make_lexical_tree(word_dict, subword_dict, self.word_unk)
@@ -82,11 +77,7 @@
             xi = int(x)
             if xi == self.space:  # inter-word transition
                 if node is not None and node[1] >= 0:  # check if the node is word end
-<<<<<<< HEAD
-                    w = Variable(torch.LongTensor([node[1]]))
-=======
                     w = torch.LongTensor([node[1]])
->>>>>>> 35762561
                 else:  # this node is not a word end, which means <unk>
                     w = self.var_word_unk
                 # update wordlm state and log-prob vector
@@ -132,13 +123,8 @@
         self.wordlm = wordlm
         self.word_eos = word_dict['<eos>']
         self.word_unk = word_dict['<unk>']
-<<<<<<< HEAD
-        self.var_word_eos = Variable(torch.LongTensor([self.word_eos]))
-        self.var_word_unk = Variable(torch.LongTensor([self.word_unk]))
-=======
         self.var_word_eos = torch.LongTensor([self.word_eos])
         self.var_word_unk = torch.LongTensor([self.word_unk])
->>>>>>> 35762561
         self.space = subword_dict['<space>']
         self.eos = subword_dict['<eos>']
         self.lexroot = make_lexical_tree(word_dict, subword_dict, self.word_unk)
@@ -159,11 +145,7 @@
             xi = int(x)
             if xi == self.space:  # inter-word transition
                 if node is not None and node[1] >= 0:  # check if the node is word end
-<<<<<<< HEAD
-                    w = Variable(torch.LongTensor([node[1]]))
-=======
                     w = torch.LongTensor([node[1]])
->>>>>>> 35762561
                 else:  # this node is not a word end, which means <unk>
                     w = self.var_word_unk
                 # update wordlm state and cumlative probability vector
