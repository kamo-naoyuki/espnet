--- conflicted
+++ resolved
@@ -82,11 +82,8 @@
             continue
         if "__init__" in p:
             continue
-<<<<<<< HEAD
-=======
         if "version.txt" in p:
             continue
->>>>>>> 36b62ae4
         fname = to_module(p) + ".rst"
         dst = f"{gendir}/{fname}"
         modules_rst += f"   ./_gen/{fname}\n"
