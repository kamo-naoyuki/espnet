#!/usr/bin/env python
import h5py
import kaldiio
import numpy as np
import pytest
import torch
from torch_complex.tensor import ComplexTensor

from espnet.nets.pytorch_backend.nets_utils import RealImagTensor
from espnet.nets.pytorch_backend.nets_utils import to_torch_tensor
from espnet.utils.io_utils import LoadInputsAndTargets
from espnet.utils.io_utils import SoundHDF5File
from espnet.utils.training.batchfy import make_batchset
from test.utils_test import make_dummy_json


@pytest.mark.parametrize('swap_io', [True, False])
def test_make_batchset(swap_io):
    dummy_json = make_dummy_json(128, [128, 512], [16, 128])
    # check w/o adaptive batch size
    batchset = make_batchset(dummy_json, 24, 2 ** 10, 2 ** 10,
                             min_batch_size=1, swap_io=swap_io)
    assert sum([len(batch) >= 1 for batch in batchset]) == len(batchset)
    print([len(batch) for batch in batchset])
    batchset = make_batchset(dummy_json, 24, 2 ** 10, 2 ** 10,
                             min_batch_size=10, swap_io=swap_io)
    assert sum([len(batch) >= 10 for batch in batchset]) == len(batchset)
    print([len(batch) for batch in batchset])

    # check w/ adaptive batch size
    batchset = make_batchset(dummy_json, 24, 256, 64,
                             min_batch_size=10, swap_io=swap_io)
    assert sum([len(batch) >= 10 for batch in batchset]) == len(batchset)
    print([len(batch) for batch in batchset])
    batchset = make_batchset(dummy_json, 24, 256, 64,
                             min_batch_size=10, swap_io=swap_io)
    assert sum([len(batch) >= 10 for batch in batchset]) == len(batchset)


@pytest.mark.parametrize('swap_io', [True, False])
def test_sortagrad(swap_io):
    dummy_json = make_dummy_json(128, [1, 700], [1, 700])
    if swap_io:
        batchset = make_batchset(dummy_json, 16, 2 ** 10, 2 ** 10, batch_sort_key="input",
                                 shortest_first=True, swap_io=True)
        key = 'output'
    else:
        batchset = make_batchset(dummy_json, 16, 2 ** 10, 2 ** 10, shortest_first=True)
        key = 'input'
    prev_start_ilen = batchset[0][0][1][key][0]['shape'][0]
    for batch in batchset:
        cur_start_ilen = batch[0][1][key][0]['shape'][0]
        assert cur_start_ilen >= prev_start_ilen
        prev_ilen = cur_start_ilen
        for sample in batch:
            cur_ilen = sample[1][key][0]['shape'][0]
            assert cur_ilen <= prev_ilen
            prev_ilen = cur_ilen
        prev_start_ilen = cur_start_ilen


def test_load_inputs_and_targets_legacy_format(tmpdir):
    # batch = [("F01_050C0101_PED_REAL",
    #          {"input": [{"feat": "some/path.ark:123"}],
    #           "output": [{"tokenid": "1 2 3 4"}],
    ark = str(tmpdir.join('test.ark'))
    scp = str(tmpdir.join('test.scp'))

    desire_xs = []
    desire_ys = []
    with kaldiio.WriteHelper('ark,scp:{},{}'.format(ark, scp)) as f:
        for i in range(10):
            x = np.random.random((100, 100)).astype(np.float32)
            uttid = 'uttid{}'.format(i)
            f[uttid] = x
            desire_xs.append(x)
            desire_ys.append(np.array([1, 2, 3, 4]))

    batch = []
    with open(scp, 'r') as f:
        for line in f:
            uttid, path = line.strip().split()
            batch.append((uttid,
                          {'input': [{'feat': path,
                                      'name': 'input1'}],
                           'output': [{'tokenid': '1 2 3 4',
                                       'name': 'target1'}]}))

    load_inputs_and_targets = LoadInputsAndTargets()
    xs, ys = load_inputs_and_targets(batch)
    for x, xd in zip(xs, desire_xs):
        np.testing.assert_array_equal(x, xd)
    for y, yd in zip(ys, desire_ys):
        np.testing.assert_array_equal(y, yd)


def test_load_inputs_and_targets_new_format(tmpdir):
    # batch = [("F01_050C0101_PED_REAL",
    #           {"input": [{"feat": "some/path.h5",
    #                       "filetype": "hdf5"}],
    #           "output": [{"tokenid": "1 2 3 4"}],

    p = tmpdir.join('test.h5')

    desire_xs = []
    desire_ys = []
    batch = []
    with h5py.File(str(p), 'w') as f:
        # batch: List[Tuple[str, Dict[str, List[Dict[str, Any]]]]]
        for i in range(10):
            x = np.random.random((100, 100)).astype(np.float32)
            uttid = 'uttid{}'.format(i)
            f[uttid] = x
            batch.append((uttid,
                          {'input': [{'feat': str(p) + ':' + uttid,
                                      'filetype': 'hdf5',
                                      'name': 'input1'}],
                           'output': [{'tokenid': '1 2 3 4',
                                       'name': 'target1'}]}))
            desire_xs.append(x)
            desire_ys.append(np.array([1, 2, 3, 4]))

    load_inputs_and_targets = LoadInputsAndTargets()
    xs, ys = load_inputs_and_targets(batch)
    for x, xd in zip(xs, desire_xs):
        np.testing.assert_array_equal(x, xd)
    for y, yd in zip(ys, desire_ys):
        np.testing.assert_array_equal(y, yd)


@pytest.mark.parametrize('fmt', ['flac', 'wav'])
def test_sound_hdf5_file(tmpdir, fmt):
    valid = {'a': np.random.randint(-100, 100, 25, dtype=np.int16),
             'b': np.random.randint(-1000, 1000, 100, dtype=np.int16)}

    # Note: Specify the file format by extension
    p = tmpdir.join('test.{}.h5'.format(fmt)).strpath
    f = SoundHDF5File(p, 'a')

    for k, v in valid.items():
        f[k] = (v, 8000)

    for k, v in valid.items():
        t, r = f[k]
        assert r == 8000
        np.testing.assert_array_equal(t, v)


<<<<<<< HEAD
def test_to_torch_tensor():
    x = np.random.randn(10, 10)
    t = to_torch_tensor(x)
    assert isinstance(t, torch.Tensor)
    assert tuple(t.shape) == tuple(x.shape)

    t = to_torch_tensor(t)
    assert isinstance(t, torch.Tensor)
    assert tuple(t.shape) == tuple(x.shape)

    t = RealImagTensor(x, x)
    t = to_torch_tensor(t)
    assert isinstance(t, ComplexTensor)
    assert tuple(t.shape) == tuple(x.shape)
=======
@pytest.mark.parametrize('typ', ['ctc', 'wer', 'cer', 'all'])
def test_error_calculator(tmpdir, typ):
    from espnet.nets.e2e_asr_common import ErrorCalculator
    space = "<space>"
    blank = "<blank>"
    char_list = [blank, space, 'a', 'e', 'i', 'o', 'u']
    ys_pad = [np.random.randint(0, len(char_list), x) for x in range(120, 150, 5)]
    ys_hat = [np.random.randint(0, len(char_list), x) for x in range(120, 150, 5)]
    if typ == 'ctc':
        cer, wer = False, False
    elif typ == 'wer':
        cer, wer = False, True
    elif typ == 'cer':
        cer, wer = True, False
    else:
        cer, wer = True, True

    ec = ErrorCalculator(char_list, space, blank,
                         cer, wer)

    if typ == 'ctc':
        cer_ctc_val = ec(ys_pad, ys_hat, is_ctc=True)
        _cer, _wer = ec(ys_pad, ys_hat)
        assert cer_ctc_val is not None
        assert _cer is None
        assert _wer is None
    elif typ == 'wer':
        _cer, _wer = ec(ys_pad, ys_hat)
        assert _cer is None
        assert _wer is not None
    elif typ == 'cer':
        _cer, _wer = ec(ys_pad, ys_hat)
        assert _cer is not None
        assert _wer is None
    else:
        cer_ctc_val = ec(ys_pad, ys_hat, is_ctc=True)
        _cer, _wer = ec(ys_pad, ys_hat)
        assert cer_ctc_val is not None
        assert _cer is not None
        assert _wer is not None


def test_error_calculator_nospace(tmpdir):
    from espnet.nets.e2e_asr_common import ErrorCalculator
    space = "<space>"
    blank = "<blank>"
    char_list = [blank, 'a', 'e', 'i', 'o', 'u']
    ys_pad = [np.random.randint(0, len(char_list), x) for x in range(120, 150, 5)]
    ys_hat = [np.random.randint(0, len(char_list), x) for x in range(120, 150, 5)]
    cer, wer = True, True

    ec = ErrorCalculator(char_list, space, blank,
                         cer, wer)

    cer_ctc_val = ec(ys_pad, ys_hat, is_ctc=True)
    _cer, _wer = ec(ys_pad, ys_hat)
    assert cer_ctc_val is not None
    assert _cer is not None
    assert _wer is not None
>>>>>>> 208e0e21
<|MERGE_RESOLUTION|>--- conflicted
+++ resolved
@@ -146,7 +146,6 @@
         np.testing.assert_array_equal(t, v)
 
 
-<<<<<<< HEAD
 def test_to_torch_tensor():
     x = np.random.randn(10, 10)
     t = to_torch_tensor(x)
@@ -161,7 +160,8 @@
     t = to_torch_tensor(t)
     assert isinstance(t, ComplexTensor)
     assert tuple(t.shape) == tuple(x.shape)
-=======
+
+
 @pytest.mark.parametrize('typ', ['ctc', 'wer', 'cer', 'all'])
 def test_error_calculator(tmpdir, typ):
     from espnet.nets.e2e_asr_common import ErrorCalculator
@@ -220,5 +220,4 @@
     _cer, _wer = ec(ys_pad, ys_hat)
     assert cer_ctc_val is not None
     assert _cer is not None
-    assert _wer is not None
->>>>>>> 208e0e21
+    assert _wer is not None