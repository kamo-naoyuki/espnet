--- conflicted
+++ resolved
@@ -412,15 +412,12 @@
                 speech_volume_normalize=args.speech_volume_normalize
                 if hasattr(args, "rir_scp")
                 else None,
-<<<<<<< HEAD
                 aux_task_names=cls.optional_data_names(
                     train=train, aux_tasks=args.aux_ctc_tasks
                 )
                 if hasattr(args, "aux_ctc_tasks")
                 else None,
-=======
                 **args.preprocessor_conf,
->>>>>>> cb06bb1a
             )
         else:
             retval = None
@@ -442,18 +439,16 @@
     def optional_data_names(
         cls, train: bool = True, inference: bool = False, aux_tasks: list = []
     ) -> Tuple[str, ...]:
-<<<<<<< HEAD
-        if not inference:
-            retval = tuple(aux_tasks)
-            logging.info(f"Optional Data Names: {retval }")
-        else:
-            retval = ()
-=======
         MAX_REFERENCE_NUM = 4
         retval = []
+        
+        if not inference and aux_tasks is not None:
+            retval = aux_tasks
+            
         retval += ["text_spk{}".format(n) for n in range(2, MAX_REFERENCE_NUM + 1)]
         retval = tuple(retval)
->>>>>>> cb06bb1a
+        
+        logging.info(f"Optional Data Names: {retval }")
         assert check_return_type(retval)
         return retval
 
