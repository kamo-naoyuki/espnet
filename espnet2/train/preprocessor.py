--- conflicted
+++ resolved
@@ -701,21 +701,15 @@
                         space_symbol=space_symbol,
                         non_linguistic_symbols=non_linguistic_symbols,
                         g2p_type=g2p_type,
-<<<<<<< HEAD
-                        encode_kwargs=tokenizer_encode_conf[i]
-                        if i < len(tokenizer_encode_conf)
-                        else None,
-                        whisper_language=whisper_language[i]
-                        if "whisper" in token_type[i]
-                        else None,
-                        whisper_task=whisper_task,
-=======
                         encode_kwargs=(
                             tokenizer_encode_conf[i]
                             if i < len(tokenizer_encode_conf)
                             else None
                         ),
->>>>>>> 8a8709e6
+                        whisper_language=whisper_language[i]
+                        if "whisper" in token_type[i]
+                        else None,
+                        whisper_task=whisper_task,
                     )
                 )
 
