"""Trainer module."""
import argparse
import dataclasses
import logging
import time
from contextlib import contextmanager
from dataclasses import is_dataclass
<<<<<<< HEAD
from distutils.version import LooseVersion
=======
>>>>>>> 57c05436
from pathlib import Path
from typing import Dict, Iterable, List, Optional, Sequence, Tuple, Union

import humanfriendly
import numpy as np
import torch
import torch.nn
import torch.optim
from packaging.version import parse as V
from typeguard import check_argument_types

from espnet2.iterators.abs_iter_factory import AbsIterFactory
from espnet2.main_funcs.average_nbest_models import average_nbest_models
from espnet2.main_funcs.calculate_all_attentions import calculate_all_attentions
from espnet2.schedulers.abs_scheduler import (
    AbsBatchStepScheduler,
    AbsEpochStepScheduler,
    AbsScheduler,
    AbsValEpochStepScheduler,
)
from espnet2.torch_utils.add_gradient_noise import add_gradient_noise
from espnet2.torch_utils.device_funcs import to_device
from espnet2.torch_utils.recursive_op import recursive_average
from espnet2.torch_utils.set_all_random_seed import set_all_random_seed
from espnet2.train.abs_espnet_model import AbsESPnetModel
from espnet2.train.distributed_utils import DistributedOption
from espnet2.train.reporter import Reporter, SubReporter
from espnet2.utils.build_dataclass import build_dataclass
from espnet2.utils.kwargs2args import kwargs2args

if torch.distributed.is_available():
    from torch.distributed import ReduceOp

<<<<<<< HEAD
if LooseVersion(torch.__version__) >= LooseVersion("1.6.0"):
=======
if V(torch.__version__) >= V("1.6.0"):
>>>>>>> 57c05436
    from torch.cuda.amp import GradScaler, autocast
else:
    # Nothing to do if torch<1.6.0
    @contextmanager
    def autocast(enabled=True):
        yield

    GradScaler = None

try:
    import fairscale
except ImportError:
    fairscale = None


@dataclasses.dataclass
class TrainerOptions:
    ngpu: int
    resume: bool
    use_amp: bool
    train_dtype: str
    grad_noise: bool
    accum_grad: int
    grad_clip: float
    grad_clip_type: float
    log_interval: Optional[int]
    no_forward_run: bool
    use_matplotlib: bool
    use_tensorboard: bool
    use_wandb: bool
    output_dir: Union[Path, str]
    max_epoch: int
    seed: int
    sharded_ddp: bool
    patience: Optional[int]
    keep_nbest_models: Union[int, List[int]]
    nbest_averaging_interval: int
    early_stopping_criterion: Sequence[str]
    best_model_criterion: Sequence[Sequence[str]]
    val_scheduler_criterion: Sequence[str]
    unused_parameters: bool
    wandb_model_log_interval: int


class Trainer:
    """Trainer having a optimizer.

    If you'd like to use multiple optimizers, then inherit this class
    and override the methods if necessary - at least "train_one_epoch()"

    >>> class TwoOptimizerTrainer(Trainer):
    ...     @classmethod
    ...     def add_arguments(cls, parser):
    ...         ...
    ...
    ...     @classmethod
    ...     def train_one_epoch(cls, model, optimizers, ...):
    ...         loss1 = model.model1(...)
    ...         loss1.backward()
    ...         optimizers[0].step()
    ...
    ...         loss2 = model.model2(...)
    ...         loss2.backward()
    ...         optimizers[1].step()

    """

    def __init__(self):
        raise RuntimeError("This class can't be instantiated.")

    @classmethod
    def build_options(cls, args: argparse.Namespace) -> TrainerOptions:
        """Build options consumed by train(), eval(), and plot_attention()"""
        assert check_argument_types()
        return build_dataclass(TrainerOptions, args)

    @classmethod
    def add_arguments(cls, parser: argparse.ArgumentParser):
        """Reserved for future development of another Trainer"""
        pass

    @staticmethod
    def resume(
        checkpoint: Union[str, Path],
        model: torch.nn.Module,
        reporter: Reporter,
        optimizers: Sequence[torch.optim.Optimizer],
        schedulers: Sequence[Optional[AbsScheduler]],
        scaler: Optional[GradScaler],
        ngpu: int = 0,
    ):
        states = torch.load(
            checkpoint,
            map_location=f"cuda:{torch.cuda.current_device()}" if ngpu > 0 else "cpu",
        )
        model.load_state_dict(states["model"])
        reporter.load_state_dict(states["reporter"])
        for optimizer, state in zip(optimizers, states["optimizers"]):
            optimizer.load_state_dict(state)
        for scheduler, state in zip(schedulers, states["schedulers"]):
            if scheduler is not None:
                scheduler.load_state_dict(state)
        if scaler is not None:
            if states["scaler"] is None:
                logging.warning("scaler state is not found")
            else:
                scaler.load_state_dict(states["scaler"])

        logging.info(f"The training was resumed using {checkpoint}")

    @classmethod
    def run(
        cls,
        model: AbsESPnetModel,
        optimizers: Sequence[torch.optim.Optimizer],
        schedulers: Sequence[Optional[AbsScheduler]],
        train_iter_factory: AbsIterFactory,
        valid_iter_factory: AbsIterFactory,
        plot_attention_iter_factory: Optional[AbsIterFactory],
        trainer_options,
        distributed_option: DistributedOption,
    ) -> None:
        """Perform training. This method performs the main process of training."""
        assert check_argument_types()
        # NOTE(kamo): Don't check the type more strictly as far trainer_options
        assert is_dataclass(trainer_options), type(trainer_options)
        assert len(optimizers) == len(schedulers), (len(optimizers), len(schedulers))

        if isinstance(trainer_options.keep_nbest_models, int):
            keep_nbest_models = [trainer_options.keep_nbest_models]
        else:
            if len(trainer_options.keep_nbest_models) == 0:
                logging.warning("No keep_nbest_models is given. Change to [1]")
                trainer_options.keep_nbest_models = [1]
            keep_nbest_models = trainer_options.keep_nbest_models

        output_dir = Path(trainer_options.output_dir)
        reporter = Reporter()
        if trainer_options.use_amp:
            if V(torch.__version__) < V("1.6.0"):
                raise RuntimeError(
                    "Require torch>=1.6.0 for  Automatic Mixed Precision"
                )
            if trainer_options.sharded_ddp:
                if fairscale is None:
                    raise RuntimeError(
                        "Requiring fairscale. Do 'pip install fairscale'"
                    )
                scaler = fairscale.optim.grad_scaler.ShardedGradScaler()
            else:
                scaler = GradScaler()
        else:
            scaler = None

        if trainer_options.resume and (output_dir / "checkpoint.pth").exists():
            cls.resume(
                checkpoint=output_dir / "checkpoint.pth",
                model=model,
                optimizers=optimizers,
                schedulers=schedulers,
                reporter=reporter,
                scaler=scaler,
                ngpu=trainer_options.ngpu,
            )

        start_epoch = reporter.get_epoch() + 1
        if start_epoch == trainer_options.max_epoch + 1:
            logging.warning(
                f"The training has already reached at max_epoch: {start_epoch}"
            )

        if distributed_option.distributed:
            if trainer_options.sharded_ddp:
                dp_model = fairscale.nn.data_parallel.ShardedDataParallel(
                    module=model,
                    sharded_optimizer=optimizers,
                )
            else:
                dp_model = torch.nn.parallel.DistributedDataParallel(
                    model,
                    device_ids=(
                        # Perform multi-Process with multi-GPUs
                        [torch.cuda.current_device()]
                        if distributed_option.ngpu == 1
                        # Perform single-Process with multi-GPUs
                        else None
                    ),
                    output_device=(
                        torch.cuda.current_device()
                        if distributed_option.ngpu == 1
                        else None
                    ),
                    find_unused_parameters=trainer_options.unused_parameters,
                )
        elif distributed_option.ngpu > 1:
            dp_model = torch.nn.parallel.DataParallel(
                model,
                device_ids=list(range(distributed_option.ngpu)),
            )
        else:
            # NOTE(kamo): DataParallel also should work with ngpu=1,
            # but for debuggability it's better to keep this block.
            dp_model = model

        if trainer_options.use_tensorboard and (
            not distributed_option.distributed or distributed_option.dist_rank == 0
        ):
            from torch.utils.tensorboard import SummaryWriter

            train_summary_writer = SummaryWriter(
                str(output_dir / "tensorboard" / "train")
            )
            valid_summary_writer = SummaryWriter(
                str(output_dir / "tensorboard" / "valid")
            )
        else:
            train_summary_writer = None

        start_time = time.perf_counter()
        for iepoch in range(start_epoch, trainer_options.max_epoch + 1):
            if iepoch != start_epoch:
                logging.info(
                    "{}/{}epoch started. Estimated time to finish: {}".format(
                        iepoch,
                        trainer_options.max_epoch,
                        humanfriendly.format_timespan(
                            (time.perf_counter() - start_time)
                            / (iepoch - start_epoch)
                            * (trainer_options.max_epoch - iepoch + 1)
                        ),
                    )
                )
            else:
                logging.info(f"{iepoch}/{trainer_options.max_epoch}epoch started")
            set_all_random_seed(trainer_options.seed + iepoch)

            reporter.set_epoch(iepoch)
            # 1. Train and validation for one-epoch
            with reporter.observe("train") as sub_reporter:
                all_steps_are_invalid = cls.train_one_epoch(
                    model=dp_model,
                    optimizers=optimizers,
                    schedulers=schedulers,
                    iterator=train_iter_factory.build_iter(iepoch),
                    reporter=sub_reporter,
                    scaler=scaler,
                    summary_writer=train_summary_writer,
                    options=trainer_options,
                    distributed_option=distributed_option,
                )

            with reporter.observe("valid") as sub_reporter:
                cls.validate_one_epoch(
                    model=dp_model,
                    iterator=valid_iter_factory.build_iter(iepoch),
                    reporter=sub_reporter,
                    options=trainer_options,
                    distributed_option=distributed_option,
                )
            if not distributed_option.distributed or distributed_option.dist_rank == 0:
                # att_plot doesn't support distributed
                if plot_attention_iter_factory is not None:
                    with reporter.observe("att_plot") as sub_reporter:
                        cls.plot_attention(
                            model=model,
                            output_dir=output_dir / "att_ws",
                            summary_writer=train_summary_writer,
                            iterator=plot_attention_iter_factory.build_iter(iepoch),
                            reporter=sub_reporter,
                            options=trainer_options,
                        )

            # 2. LR Scheduler step
            for scheduler in schedulers:
                if isinstance(scheduler, AbsValEpochStepScheduler):
                    scheduler.step(
                        reporter.get_value(*trainer_options.val_scheduler_criterion)
                    )
                elif isinstance(scheduler, AbsEpochStepScheduler):
                    scheduler.step()
            if trainer_options.sharded_ddp:
                for optimizer in optimizers:
                    if isinstance(optimizer, fairscale.optim.oss.OSS):
                        optimizer.consolidate_state_dict()

            if not distributed_option.distributed or distributed_option.dist_rank == 0:
                # 3. Report the results
                logging.info(reporter.log_message())
                if trainer_options.use_matplotlib:
                    reporter.matplotlib_plot(output_dir / "images")
                if train_summary_writer is not None:
                    reporter.tensorboard_add_scalar(train_summary_writer, key1="train")
                    reporter.tensorboard_add_scalar(valid_summary_writer, key1="valid")
                if trainer_options.use_wandb:
                    reporter.wandb_log()

                # 4. Save/Update the checkpoint
                torch.save(
                    {
                        "model": model.state_dict(),
                        "reporter": reporter.state_dict(),
                        "optimizers": [o.state_dict() for o in optimizers],
                        "schedulers": [
                            s.state_dict() if s is not None else None
                            for s in schedulers
                        ],
                        "scaler": scaler.state_dict() if scaler is not None else None,
                    },
                    output_dir / "checkpoint.pth",
                )

                # 5. Save and log the model and update the link to the best model
                torch.save(model.state_dict(), output_dir / f"{iepoch}epoch.pth")

                # Creates a sym link latest.pth -> {iepoch}epoch.pth
                p = output_dir / "latest.pth"
                if p.is_symlink() or p.exists():
                    p.unlink()
                p.symlink_to(f"{iepoch}epoch.pth")

                _improved = []
                for _phase, k, _mode in trainer_options.best_model_criterion:
                    # e.g. _phase, k, _mode = "train", "loss", "min"
                    if reporter.has(_phase, k):
                        best_epoch = reporter.get_best_epoch(_phase, k, _mode)
                        # Creates sym links if it's the best result
                        if best_epoch == iepoch:
                            p = output_dir / f"{_phase}.{k}.best.pth"
                            if p.is_symlink() or p.exists():
                                p.unlink()
                            p.symlink_to(f"{iepoch}epoch.pth")
                            _improved.append(f"{_phase}.{k}")
                if len(_improved) == 0:
                    logging.info("There are no improvements in this epoch")
                else:
                    logging.info(
                        "The best model has been updated: " + ", ".join(_improved)
                    )

                log_model = (
                    trainer_options.wandb_model_log_interval > 0
                    and iepoch % trainer_options.wandb_model_log_interval == 0
                )
                if log_model and trainer_options.use_wandb:
                    import wandb

                    logging.info("Logging Model on this epoch :::::")
                    artifact = wandb.Artifact(
                        name=f"model_{wandb.run.id}",
                        type="model",
                        metadata={"improved": _improved},
                    )
                    artifact.add_file(str(output_dir / f"{iepoch}epoch.pth"))
                    aliases = [
                        f"epoch-{iepoch}",
                        "best" if best_epoch == iepoch else "",
                    ]
                    wandb.log_artifact(artifact, aliases=aliases)

                # 6. Remove the model files excluding n-best epoch and latest epoch
                _removed = []
                # Get the union set of the n-best among multiple criterion
                nbests = set().union(
                    *[
                        set(reporter.sort_epochs(ph, k, m)[: max(keep_nbest_models)])
                        for ph, k, m in trainer_options.best_model_criterion
                        if reporter.has(ph, k)
                    ]
                )

                # Generated n-best averaged model
                if (
                    trainer_options.nbest_averaging_interval > 0
                    and iepoch % trainer_options.nbest_averaging_interval == 0
                ):
                    average_nbest_models(
                        reporter=reporter,
                        output_dir=output_dir,
                        best_model_criterion=trainer_options.best_model_criterion,
                        nbest=keep_nbest_models,
                        suffix=f"till{iepoch}epoch",
                    )

                for e in range(1, iepoch):
                    p = output_dir / f"{e}epoch.pth"
                    if p.exists() and e not in nbests:
                        p.unlink()
                        _removed.append(str(p))
                if len(_removed) != 0:
                    logging.info("The model files were removed: " + ", ".join(_removed))

            # 7. If any updating haven't happened, stops the training
            if all_steps_are_invalid:
                logging.warning(
                    f"The gradients at all steps are invalid in this epoch. "
                    f"Something seems wrong. This training was stopped at {iepoch}epoch"
                )
                break

            # 8. Check early stopping
            if trainer_options.patience is not None:
                if reporter.check_early_stopping(
                    trainer_options.patience, *trainer_options.early_stopping_criterion
                ):
                    break

        else:
            logging.info(
                f"The training was finished at {trainer_options.max_epoch} epochs "
            )

        # Generated n-best averaged model
        if not distributed_option.distributed or distributed_option.dist_rank == 0:
            average_nbest_models(
                reporter=reporter,
                output_dir=output_dir,
                best_model_criterion=trainer_options.best_model_criterion,
                nbest=keep_nbest_models,
            )

    @classmethod
    def train_one_epoch(
        cls,
        model: torch.nn.Module,
        iterator: Iterable[Tuple[List[str], Dict[str, torch.Tensor]]],
        optimizers: Sequence[torch.optim.Optimizer],
        schedulers: Sequence[Optional[AbsScheduler]],
        scaler: Optional[GradScaler],
        reporter: SubReporter,
        summary_writer,
        options: TrainerOptions,
        distributed_option: DistributedOption,
    ) -> bool:
        assert check_argument_types()

        grad_noise = options.grad_noise
        accum_grad = options.accum_grad
        grad_clip = options.grad_clip
        grad_clip_type = options.grad_clip_type
        log_interval = options.log_interval
        no_forward_run = options.no_forward_run
        ngpu = options.ngpu
        use_wandb = options.use_wandb
        distributed = distributed_option.distributed

        if log_interval is None:
            try:
                log_interval = max(len(iterator) // 20, 10)
            except TypeError:
                log_interval = 100

        model.train()
        all_steps_are_invalid = True
        # [For distributed] Because iteration counts are not always equals between
        # processes, send stop-flag to the other processes if iterator is finished
        iterator_stop = torch.tensor(0).to("cuda" if ngpu > 0 else "cpu")

        start_time = time.perf_counter()
        for iiter, (utt_id, batch) in enumerate(
            reporter.measure_iter_time(iterator, "iter_time"), 1
        ):
            assert isinstance(batch, dict), type(batch)

            if distributed:
                torch.distributed.all_reduce(iterator_stop, ReduceOp.SUM)
                if iterator_stop > 0:
                    break

            batch["utt_id"] = utt_id

            batch = to_device(batch, "cuda" if ngpu > 0 else "cpu")
            if no_forward_run:
                all_steps_are_invalid = False
                continue

            if iiter == 1 and summary_writer is not None:
                if distributed:
                    _model = getattr(model, "module")
                else:
                    _model = model
                    if _model is not None:
                        try:
                            _args = kwargs2args(_model.forward, batch)
                        except (ValueError, TypeError):
                            logging.warning(
                                "inpect.signature() is failed for the model. "
                                "The graph can't be added for tensorboard."
                            )
                        else:
                            try:
                                summary_writer.add_graph(
                                    _model, _args, use_strict_trace=False
                                )
                            except Exception:
                                logging.warning(
                                    "summary_writer.add_graph() "
                                    "is failed for the model. "
                                    "The graph can't be added for tensorboard."
                                )
                            del _args
                    else:
                        logging.warning(
                            "model.module is not found (This should be a bug.)"
                        )
                del _model

            with autocast(scaler is not None):
                with reporter.measure_time("forward_time"):
                    retval = model(**batch)

                    # Note(kamo):
                    # Supporting two patterns for the returned value from the model
                    #   a. dict type
                    if isinstance(retval, dict):
                        loss = retval["loss"]
                        stats = retval["stats"]
                        weight = retval["weight"]
                        optim_idx = retval.get("optim_idx")
                        if optim_idx is not None and not isinstance(optim_idx, int):
                            if not isinstance(optim_idx, torch.Tensor):
                                raise RuntimeError(
                                    "optim_idx must be int or 1dim torch.Tensor, "
                                    f"but got {type(optim_idx)}"
                                )
                            if optim_idx.dim() >= 2:
                                raise RuntimeError(
                                    "optim_idx must be int or 1dim torch.Tensor, "
                                    f"but got {optim_idx.dim()}dim tensor"
                                )
                            if optim_idx.dim() == 1:
                                for v in optim_idx:
                                    if v != optim_idx[0]:
                                        raise RuntimeError(
                                            "optim_idx must be 1dim tensor "
                                            "having same values for all entries"
                                        )
                                optim_idx = optim_idx[0].item()
                            else:
                                optim_idx = optim_idx.item()

                    #   b. tuple or list type
                    else:
                        loss, stats, weight = retval
                        optim_idx = None

                stats = {k: v for k, v in stats.items() if v is not None}
                if ngpu > 1 or distributed:
                    # Apply weighted averaging for loss and stats
                    loss = (loss * weight.type(loss.dtype)).sum()

                    # if distributed, this method can also apply all_reduce()
                    stats, weight = recursive_average(stats, weight, distributed)

                    # Now weight is summation over all workers
                    loss /= weight
                if distributed:
                    # NOTE(kamo): Multiply world_size because DistributedDataParallel
                    # automatically normalizes the gradient by world_size.
                    loss *= torch.distributed.get_world_size()

                loss /= accum_grad

            reporter.register(stats, weight)

            with reporter.measure_time("backward_time"):
                if scaler is not None:
                    # Scales loss.  Calls backward() on scaled loss
                    # to create scaled gradients.
                    # Backward passes under autocast are not recommended.
                    # Backward ops run in the same dtype autocast chose
                    # for corresponding forward ops.
                    scaler.scale(loss).backward()
                else:
                    loss.backward()

            if iiter % accum_grad == 0:
                if scaler is not None:
                    # Unscales the gradients of optimizer's assigned params in-place
                    for iopt, optimizer in enumerate(optimizers):
                        if optim_idx is not None and iopt != optim_idx:
                            continue
                        scaler.unscale_(optimizer)

                # gradient noise injection
                if grad_noise:
                    add_gradient_noise(
                        model,
                        reporter.get_total_count(),
                        duration=100,
                        eta=1.0,
                        scale_factor=0.55,
                    )

                # compute the gradient norm to check if it is normal or not
                grad_norm = torch.nn.utils.clip_grad_norm_(
                    model.parameters(),
                    max_norm=grad_clip,
                    norm_type=grad_clip_type,
                )
                # PyTorch<=1.4, clip_grad_norm_ returns float value
                if not isinstance(grad_norm, torch.Tensor):
                    grad_norm = torch.tensor(grad_norm)

                if not torch.isfinite(grad_norm):
                    logging.warning(
                        f"The grad norm is {grad_norm}. Skipping updating the model."
                    )

                    # Must invoke scaler.update() if unscale_() is used in the iteration
                    # to avoid the following error:
                    #   RuntimeError: unscale_() has already been called
                    #   on this optimizer since the last update().
                    # Note that if the gradient has inf/nan values,
                    # scaler.step skips optimizer.step().
                    if scaler is not None:
                        for iopt, optimizer in enumerate(optimizers):
                            if optim_idx is not None and iopt != optim_idx:
                                continue
                            scaler.step(optimizer)
                            scaler.update()

                else:
                    all_steps_are_invalid = False
                    with reporter.measure_time("optim_step_time"):
                        for iopt, (optimizer, scheduler) in enumerate(
                            zip(optimizers, schedulers)
                        ):
                            if optim_idx is not None and iopt != optim_idx:
                                continue
                            if scaler is not None:
                                # scaler.step() first unscales the gradients of
                                # the optimizer's assigned params.
                                scaler.step(optimizer)
                                # Updates the scale for next iteration.
                                scaler.update()
                            else:
                                optimizer.step()
                            if isinstance(scheduler, AbsBatchStepScheduler):
                                scheduler.step()
                for iopt, optimizer in enumerate(optimizers):
                    if optim_idx is not None and iopt != optim_idx:
                        continue
                    optimizer.zero_grad()

                # Register lr and train/load time[sec/step],
                # where step refers to accum_grad * mini-batch
                reporter.register(
                    dict(
                        {
                            f"optim{i}_lr{j}": pg["lr"]
                            for i, optimizer in enumerate(optimizers)
                            for j, pg in enumerate(optimizer.param_groups)
                            if "lr" in pg
                        },
                        train_time=time.perf_counter() - start_time,
                    ),
                )
                start_time = time.perf_counter()

            # NOTE(kamo): Call log_message() after next()
            reporter.next()
            if iiter % log_interval == 0:
                logging.info(reporter.log_message(-log_interval))
                if summary_writer is not None:
                    reporter.tensorboard_add_scalar(summary_writer, -log_interval)
                if use_wandb:
                    reporter.wandb_log()

        else:
            if distributed:
                iterator_stop.fill_(1)
                torch.distributed.all_reduce(iterator_stop, ReduceOp.SUM)
        return all_steps_are_invalid

    @classmethod
    @torch.no_grad()
    def validate_one_epoch(
        cls,
        model: torch.nn.Module,
        iterator: Iterable[Dict[str, torch.Tensor]],
        reporter: SubReporter,
        options: TrainerOptions,
        distributed_option: DistributedOption,
    ) -> None:
        assert check_argument_types()
        ngpu = options.ngpu
        no_forward_run = options.no_forward_run
        distributed = distributed_option.distributed

        model.eval()

        # [For distributed] Because iteration counts are not always equals between
        # processes, send stop-flag to the other processes if iterator is finished
        iterator_stop = torch.tensor(0).to("cuda" if ngpu > 0 else "cpu")
        for (utt_id, batch) in iterator:
            assert isinstance(batch, dict), type(batch)
            if distributed:
                torch.distributed.all_reduce(iterator_stop, ReduceOp.SUM)
                if iterator_stop > 0:
                    break

            batch["utt_id"] = utt_id

            batch = to_device(batch, "cuda" if ngpu > 0 else "cpu")
            if no_forward_run:
                continue

            retval = model(**batch)
            if isinstance(retval, dict):
                stats = retval["stats"]
                weight = retval["weight"]
            else:
                _, stats, weight = retval
            if ngpu > 1 or distributed:
                # Apply weighted averaging for stats.
                # if distributed, this method can also apply all_reduce()
                stats, weight = recursive_average(stats, weight, distributed)

            reporter.register(stats, weight)
            reporter.next()

        else:
            if distributed:
                iterator_stop.fill_(1)
                torch.distributed.all_reduce(iterator_stop, ReduceOp.SUM)

    @classmethod
    @torch.no_grad()
    def plot_attention(
        cls,
        model: torch.nn.Module,
        output_dir: Optional[Path],
        summary_writer,
        iterator: Iterable[Tuple[List[str], Dict[str, torch.Tensor]]],
        reporter: SubReporter,
        options: TrainerOptions,
    ) -> None:
        assert check_argument_types()
        import matplotlib

        ngpu = options.ngpu
        no_forward_run = options.no_forward_run

        matplotlib.use("Agg")
        import matplotlib.pyplot as plt
        from matplotlib.ticker import MaxNLocator

        model.eval()
        for ids, batch in iterator:
            assert isinstance(batch, dict), type(batch)
            assert len(next(iter(batch.values()))) == len(ids), (
                len(next(iter(batch.values()))),
                len(ids),
            )

            batch["utt_id"] = ids

            batch = to_device(batch, "cuda" if ngpu > 0 else "cpu")
            if no_forward_run:
                continue

            # 1. Forwarding model and gathering all attentions
            #    calculate_all_attentions() uses single gpu only.
            att_dict = calculate_all_attentions(model, batch)

            # 2. Plot attentions: This part is slow due to matplotlib
            for k, att_list in att_dict.items():
                assert len(att_list) == len(ids), (len(att_list), len(ids))
                for id_, att_w in zip(ids, att_list):

                    if isinstance(att_w, torch.Tensor):
                        att_w = att_w.detach().cpu().numpy()

                    if att_w.ndim == 2:
                        att_w = att_w[None]
                    elif att_w.ndim > 3 or att_w.ndim == 1:
                        raise RuntimeError(f"Must be 2 or 3 dimension: {att_w.ndim}")

                    w, h = plt.figaspect(1.0 / len(att_w))
                    fig = plt.Figure(figsize=(w * 1.3, h * 1.3))
                    axes = fig.subplots(1, len(att_w))
                    if len(att_w) == 1:
                        axes = [axes]

                    for ax, aw in zip(axes, att_w):
                        ax.imshow(aw.astype(np.float32), aspect="auto")
                        ax.set_title(f"{k}_{id_}")
                        ax.set_xlabel("Input")
                        ax.set_ylabel("Output")
                        ax.xaxis.set_major_locator(MaxNLocator(integer=True))
                        ax.yaxis.set_major_locator(MaxNLocator(integer=True))

                    if output_dir is not None:
                        p = output_dir / id_ / f"{k}.{reporter.get_epoch()}ep.png"
                        p.parent.mkdir(parents=True, exist_ok=True)
                        fig.savefig(p)

                    if summary_writer is not None:
                        summary_writer.add_figure(
                            f"{k}_{id_}", fig, reporter.get_epoch()
                        )

                    if options.use_wandb:
                        import wandb

                        wandb.log({f"attention plot/{k}_{id_}": wandb.Image(fig)})
            reporter.next()<|MERGE_RESOLUTION|>--- conflicted
+++ resolved
@@ -5,10 +5,6 @@
 import time
 from contextlib import contextmanager
 from dataclasses import is_dataclass
-<<<<<<< HEAD
-from distutils.version import LooseVersion
-=======
->>>>>>> 57c05436
 from pathlib import Path
 from typing import Dict, Iterable, List, Optional, Sequence, Tuple, Union
 
@@ -42,11 +38,7 @@
 if torch.distributed.is_available():
     from torch.distributed import ReduceOp
 
-<<<<<<< HEAD
-if LooseVersion(torch.__version__) >= LooseVersion("1.6.0"):
-=======
 if V(torch.__version__) >= V("1.6.0"):
->>>>>>> 57c05436
     from torch.cuda.amp import GradScaler, autocast
 else:
     # Nothing to do if torch<1.6.0
