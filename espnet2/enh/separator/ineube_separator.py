from collections import OrderedDict
from typing import Dict, List, Optional, Tuple, Union

import torch
<<<<<<< HEAD
=======
from packaging.version import parse as V
from torch_complex.tensor import ComplexTensor
>>>>>>> 866c801e

from espnet2.enh.decoder.stft_decoder import STFTDecoder
from espnet2.enh.encoder.stft_encoder import STFTEncoder
from espnet2.enh.layers.beamformer import tik_reg, to_double
from espnet2.enh.layers.tcndenseunet import TCNDenseUNet
from espnet2.enh.separator.abs_separator import AbsSeparator


class iNeuBe(AbsSeparator):
    """iNeuBe, iterative neural/beamforming enhancement

    Reference:
    Lu, Y. J., Cornell, S., Chang, X., Zhang, W., Li, C., Ni, Z., ... & Watanabe, S.
    Towards Low-Distortion Multi-Channel Speech Enhancement:
    The ESPNET-Se Submission to the L3DAS22 Challenge. ICASSP 2022 p. 9201-9205.

    NOTES:
    As outlined in the Reference, this model works best when coupled with
    the MultiResL1SpecLoss defined in criterions/time_domain.py.
    The model is trained with variance normalized mixture input and target.
    e.g. with mixture of shape [batch, microphones, samples] you normalize
    it by dividing with torch.std(mixture, (1, 2)). You must do the same
    for the target signal.
    In the Reference, the variance normalization was performed offline
    (we normalized by the std computed on the entire training set and not
    for each input separately). However we found out that also normalizing
    each input and target separately works well.


    Args:
        n_spk: number of output sources/speakers.
        n_fft: stft window size.
        stride: stft stride.
        window: stft window type choose between 'hamming', 'hanning' or None.
        mic_channels: number of microphones channels
            (only fixed-array geometry supported).
        hid_chans: number of channels in the subsampling/upsampling conv layers.
        hid_chans_dense: number of channels in the densenet layers
            (reduce this to reduce VRAM requirements).
        ksz_dense: kernel size in the densenet layers thorough iNeuBe.
        ksz_tcn: kernel size in the TCN submodule.
        tcn_repeats: number of repetitions of blocks in the TCN submodule.
        tcn_blocks: number of blocks in the TCN submodule.
        tcn_channels: number of channels in the TCN submodule.
        activation: activation function to use in the whole iNeuBe model,
            you can use any torch supported activation e.g. 'relu' or 'elu'.
        output_from: output the estimate from 'dnn1', 'mfmcwf' or 'dnn2'.
        n_chunks: number of future and past frames to consider for mfMCWF computation.
        freeze_dnn1: whether or not freezing dnn1 parameters during training of dnn2.
        tik_eps: diagonal loading in the mfMCWF computation.
    """

    def __init__(
        self,
        n_spk=1,
        n_fft=512,
        stride=128,
        window="hann",
        mic_channels=1,
        hid_chans=32,
        hid_chans_dense=32,
        ksz_dense=(3, 3),
        ksz_tcn=3,
        tcn_repeats=4,
        tcn_blocks=7,
        tcn_channels=384,
        activation="elu",
        output_from="dnn1",
        n_chunks=3,
        freeze_dnn1=False,
        tik_eps=1e-8,
    ):
        super().__init__()
        self.n_spk = n_spk
        self.output_from = output_from
        self.n_chunks = n_chunks
        self.freeze_dnn1 = freeze_dnn1
        self.tik_eps = tik_eps
        fft_c_channels = n_fft // 2 + 1

        self.enc = STFTEncoder(n_fft, n_fft, stride, window=window)
        self.dec = STFTDecoder(n_fft, n_fft, stride, window=window)

        self.dnn1 = TCNDenseUNet(
            n_spk,
            fft_c_channels,
            mic_channels,
            hid_chans,
            hid_chans_dense,
            ksz_dense,
            ksz_tcn,
            tcn_repeats,
            tcn_blocks,
            tcn_channels,
            activation=activation,
        )

        self.dnn2 = TCNDenseUNet(
            1,
            fft_c_channels,
            mic_channels + 2,
            hid_chans,
            hid_chans_dense,
            ksz_dense,
            ksz_tcn,
            tcn_repeats,
            tcn_blocks,
            tcn_channels,
            activation=activation,
        )

    @staticmethod
    def unfold(tf_rep, chunk_size):
        """unfolding STFT representation to add context in the mics channel.

        Args:
            mixture (torch.Tensor): 3D tensor (monaural complex STFT)
                of shape [B, T, F] batch, frames, microphones, frequencies.
            n_chunks (int): number of past and future to consider.

        Returns:
            est_unfolded (torch.Tensor): complex 3D tensor STFT with context channel.
                shape now is [B, T, C, F] batch, frames, context, frequencies.
                Basically same shape as a multi-channel STFT with C microphones.

        """
        bsz, freq, _ = tf_rep.shape
        if chunk_size == 0:
            return tf_rep

        est_unfolded = torch.nn.functional.unfold(
            torch.nn.functional.pad(
                tf_rep, (chunk_size, chunk_size), mode="constant"
            ).unsqueeze(-1),
            kernel_size=(2 * chunk_size + 1, 1),
            padding=(0, 0),
            stride=(1, 1),
        )
        n_chunks = est_unfolded.shape[-1]
        est_unfolded = est_unfolded.reshape(bsz, freq, 2 * chunk_size + 1, n_chunks)
        est_unfolded = est_unfolded.transpose(1, 2)
        return est_unfolded

    @staticmethod
    def mfmcwf(mixture, estimate, n_chunks, tik_eps):
        """multi-frame multi-channel wiener filter.

        Args:
            mixture (torch.Tensor): multi-channel STFT complex mixture tensor,
                of shape [B, T, C, F] batch, frames, microphones, frequencies.
            estimate (torch.Tensor): monaural STFT complex estimate
                of target source [B, T, F] batch, frames, frequencies.
            n_chunks (int): number of past and future mfMCWF frames.
                If 0 then standard MCWF.
            tik_eps (float): diagonal loading for matrix inversion in MCWF computation.

        Returns:
            beamformed (torch.Tensor): monaural STFT complex estimate
                of target source after MFMCWF [B, T, F] batch, frames, frequencies.
        """
        mixture = mixture.permute(0, 2, 3, 1)
        estimate = estimate.transpose(-1, -2)

        bsz, mics, _, frames = mixture.shape

        mix_unfolded = iNeuBe.unfold(
            mixture.reshape(bsz * mics, -1, frames), n_chunks
        ).reshape(bsz, mics * (2 * n_chunks + 1), -1, frames)

        mix_unfolded = to_double(mix_unfolded)
        estimate1 = to_double(estimate)
        zeta = torch.einsum("bmft, bft->bmf", mix_unfolded, estimate1.conj())
        scm_mix = torch.einsum("bmft, bnft->bmnf", mix_unfolded, mix_unfolded.conj())
        inv_scm_mix = torch.inverse(
            tik_reg(scm_mix.permute(0, 3, 1, 2), tik_eps)
        ).permute(0, 2, 3, 1)
        bf_vector = torch.einsum("bmnf, bnf->bmf", inv_scm_mix, zeta)

        beamformed = torch.einsum("...mf,...mft->...ft", bf_vector.conj(), mix_unfolded)
        beamformed = beamformed.to(mixture)

        return beamformed.transpose(-1, -2)

    @staticmethod
    def pad2(input_tensor, target_len):
        input_tensor = torch.nn.functional.pad(
            input_tensor, (0, target_len - input_tensor.shape[-1])
        )
        return input_tensor

    def forward(
        self,
        input: Union[torch.Tensor, ComplexTensor],
        ilens: torch.Tensor,
        additional: Optional[Dict] = None,
    ) -> Tuple[List[Union[torch.Tensor, ComplexTensor]], torch.Tensor, OrderedDict]:
        """Forward.

        Args:
            input (torch.Tensor/ComplexTensor): batched multi-channel audio tensor with
                    C audio channels and T samples [B, T, C]
            ilens (torch.Tensor): input lengths [Batch]
            additional (Dict or None): other data, currently unused in this model.

        Returns:
            enhanced (List[Union[torch.Tensor, ComplexTensor]]):
                    [(B, T), ...] list of len n_spk
                    of mono audio tensors with T samples.
            ilens (torch.Tensor): (B,)
            additional (Dict or None): other data, currently unused in this model,
                    we return it also in output.
        """
        # B, T, C
        bsz, mixture_len, mics = input.shape

        mix_stft = self.enc(input, ilens)[0]
        # B, T, C, F
        est_dnn1 = self.dnn1(mix_stft)
        if self.freeze_dnn1:
            est_dnn1 = est_dnn1.detach()
        _, _, frames, freq = est_dnn1.shape
        output_dnn1 = self.dec(
            est_dnn1.reshape(bsz * self.num_spk, frames, freq), ilens
        )[0]
        output_dnn1 = self.pad2(output_dnn1.reshape(bsz, self.num_spk, -1), mixture_len)
        output_dnn1 = [output_dnn1[:, src] for src in range(output_dnn1.shape[1])]
        others = OrderedDict()
        if self.output_from == "dnn1":
            return output_dnn1, ilens, others
        elif self.output_from in ["mfmcwf", "dnn2"]:
            others["dnn1"] = output_dnn1
            est_mfmcwf = iNeuBe.mfmcwf(
                mix_stft,
                est_dnn1.reshape(bsz * self.n_spk, frames, freq),
                self.n_chunks,
                self.tik_eps,
            ).reshape(bsz, self.n_spk, frames, freq)
            output_mfmcwf = self.dec(
                est_mfmcwf.reshape(bsz * self.num_spk, frames, freq), ilens
            )[0]
            output_mfmcwf = self.pad2(
                output_mfmcwf.reshape(bsz, self.num_spk, -1), mixture_len
            )
            if self.output_from == "mfmcwf":
                return (
                    [output_mfmcwf[:, src] for src in range(output_mfmcwf.shape[1])],
                    ilens,
                    others,
                )
            elif self.output_from == "dnn2":
                others["dnn1"] = output_dnn1
                others["beam"] = output_mfmcwf
                est_dnn2 = self.dnn2(
                    torch.cat(
                        (
                            mix_stft.repeat(self.num_spk, 1, 1, 1),
                            est_dnn1.reshape(
                                bsz * self.num_spk, frames, freq
                            ).unsqueeze(2),
                            est_mfmcwf.reshape(
                                bsz * self.num_spk, frames, freq
                            ).unsqueeze(2),
                        ),
                        2,
                    )
                )

                output_dnn2 = self.dec(est_dnn2[:, 0], ilens)[0]
                output_dnn2 = self.pad2(
                    output_dnn2.reshape(bsz, self.num_spk, -1), mixture_len
                )
                return (
                    [output_dnn2[:, src] for src in range(output_dnn2.shape[1])],
                    ilens,
                    others,
                )
            else:
                raise NotImplementedError
        else:
            raise NotImplementedError

    @property
    def num_spk(self):
        return self.n_spk<|MERGE_RESOLUTION|>--- conflicted
+++ resolved
@@ -2,11 +2,7 @@
 from typing import Dict, List, Optional, Tuple, Union
 
 import torch
-<<<<<<< HEAD
-=======
-from packaging.version import parse as V
 from torch_complex.tensor import ComplexTensor
->>>>>>> 866c801e
 
 from espnet2.enh.decoder.stft_decoder import STFTDecoder
 from espnet2.enh.encoder.stft_encoder import STFTEncoder
