#!/bin/bash

# Copyright 2020 Johns Hopkins University (Jiatong Shi)
# Adopted from https://github.com/hitachi-speech/EEND
#  Apache 2.0  (http://www.apache.org/licenses/LICENSE-2.0)

. ./path.sh || exit 1;
. ./cmd.sh || exit 1;
. ./db.sh || exit 1;

stage=1
stop_stage=1
SECONDS=0

# simulation options
simu_opts_overlap=yes
simu_opts_num_speaker=2
simu_opts_sil_scale=2
simu_opts_rvb_prob=0.5
simu_opts_num_train=500

# simulation source
mini_librispeech_url=http://www.openslr.org/resources/31
rir_url=http://www.openslr.org/resources/26/sim_rir_8k.zip
noise_url=https://www.openslr.org/resources/17/

log() {
    local fname=${BASH_SOURCE[1]##*/}
    echo -e "$(date '+%Y-%m-%dT%H:%M:%S') (${fname}:${BASH_LINENO[0]}:${FUNCNAME[1]}) $*"
}

if [ -z "${MINI_LIBRISPEECH}" ]; then
    log "Fill the value of 'MINI_LIBRISPEECH' of db.sh"
    exit 1
fi
mkdir -p "${MINI_LIBRISPEECH}"

simu_dirs=(
"${MINI_LIBRISPEECH}"/diarization-data
)

. ./utils/parse_options.sh || exit 1

if [ ${stage} -le 0 ] && [ ${stop_stage} -ge 0 ]; then
    echo " Stage 1: prepare simulation sources"
    local/download_and_untar.sh "${MINI_LIBRISPEECH}" "${mini_librispeech_url}"  dev-clean-2
    local/download_and_untar.sh "${MINI_LIBRISPEECH}" "${mini_librispeech_url}" train-clean-5
    if [ ! -f "${MINI_LIBRISPEECH}"/dev_clean_2.done ]; then
        local/data_prep.sh "${MINI_LIBRISPEECH}"/LibriSpeech/dev-clean-2 data/dev_clean_2 || exit 1
        touch "${MINI_LIBRISPEECH}"/dev_clean_2.done
    fi
    if [ ! -f "${MINI_LIBRISPEECH}"/train_clean_5.done ]; then    
        local/data_prep.sh "${MINI_LIBRISPEECH}"/LibriSpeech/train-clean-5 data/train_clean_5 || exit 1
        touch "${MINI_LIBRISPEECH}"/train_clean_5.done
    fi
    if [ ! -f "${MINI_LIBRISPEECH}"/noise.done ]; then
        mkdir -p data/noise
        local/download_and_untar.sh "${MINI_LIBRISPEECH}" "${noise_url}" musan
        find "${MINI_LIBRISPEECH}"/musan/noise/free-sound -iname "*.wav" \
            | awk '{n=split($1,A,/[\/\.]/); print A[n-3]"_"A[n-1], $1}' \
            | sort > data/noise/wav.scp
        awk '{print $1, $1}' data/noise/wav.scp > data/noise/utt2spk
        utils/fix_data_dir.sh data/noise
        touch "${MINI_LIBRISPEECH}"/noise.done
    fi
    if [ ! -f "${MINI_LIBRISPEECH}"/simu_rirs_8k.done ]; then
        mkdir -p data/simu_rirs_8k
        if [ ! -e "${MINI_LIBRISPEECH}"/sim_rir_8k.zip ]; then
            wget -nv --no-check-certificate "${rir_url}" -P "${MINI_LIBRISPEECH}"
        fi
        unzip -q sim_rir_8k.zip -d "${MINI_LIBRISPEECH}"/sim_rir_8k
        find "${MINI_LIBRISPEECH}"/sim_rir_8k -iname "*.wav" \
            | awk '{n=split($1,A,/[\/\.]/); print A[n-3]"_"A[n-1], $1}' \
            | sort > "${MINI_LIBRISPEECH}"/simu_rirs_8k/wav.scp
        awk '{print $1, $1}' data/simu_rirs_8k/wav.scp > data/simu_rirs_8k/utt2spk
        utils/fix_data_dir.sh data/simu_rirs_8k
        touch "${MINI_LIBRISPEECH}"/simu_rirs_8k.done
    fi
fi

simudir=data/simu
if [ ${stage} -le 1 ] && [ ${stop_stage} -ge 1 ]; then
    echo "simulation of mixture"
    mkdir -p "${simudir}"/.work
    random_mixture_cmd=random_mixture_nooverlap.py
    make_mixture_cmd=make_mixture_nooverlap.py
    if [ "$simu_opts_overlap" == "yes" ]; then
        random_mixture_cmd=random_mixture.py
        make_mixture_cmd=make_mixture.py
    fi

<<<<<<< HEAD
    for simu_opts_sil_scale in 2; do
        for dset in train_clean_5 dev_clean_2; do
            n_mixtures=$simu_opts_num_train
            simuid=${dset}_ns${simu_opts_num_speaker}_beta${simu_opts_sil_scale}_${n_mixtures}
            # check if you have the simulation
            if ! validate_data_dir.sh --no-text --no-feats $simudir/data/$simuid; then
                echo "generate random mixture"
                # random mixture generation
                ${train_cmd} $simudir/.work/random_mixture_$simuid.log \
                    $random_mixture_cmd --n_speakers $simu_opts_num_speaker --n_mixtures $n_mixtures \
                    --speech_rvb_probability $simu_opts_rvb_prob \
                    --sil_scale $simu_opts_sil_scale \
                    data/$dset data/noise data/simu_rirs_8k \
                    \> $simudir/.work/mixture_$simuid.scp
                nj=10
                mkdir -p $simudir/wav/$simuid
                # distribute simulated data to $simu_dirs
                split_scps=
                for n in $(seq $nj); do
                    split_scps="$split_scps $simudir/.work/mixture_$simuid.$n.scp"
                    mkdir -p $simudir/.work/data_$simuid.$n
                    actual=${simu_dirs[($n-1)%${#simu_dirs[@]}]}/$simuid.$n
                    mkdir -p $actual
                    ln -nfs `realpath $actual` $simudir/wav/$simuid/$n
                done
                utils/split_scp.pl $simudir/.work/mixture_$simuid.scp $split_scps || exit 1
=======
    for dset in train_clean_5 dev_clean_2; do
        n_mixtures="$simu_opts_num_train"
        simuid="${dset}"_ns"${simu_opts_num_speaker}"_beta"${simu_opts_sil_scale}"_"${n_mixtures}"
        # check if you have the simulation
        if ! validate_data_dir.sh --no-text --no-feats "${simudir}"/data/"${simuid}"; then
            echo "generate random mixture"
            # random mixture generation
            ${train_cmd} "${simudir}"/.work/random_mixture_"${simuid}".log \
                "$random_mixture_cmd" --n_speakers "$simu_opts_num_speaker" --n_mixtures "$n_mixtures" \
                --speech_rvb_probability "$simu_opts_rvb_prob" \
                --sil_scale "$simu_opts_sil_scale" \
                data/"$dset" data/noise data/simu_rirs_8k \
                \> "$simudir"/.work/mixture_"$simuid".scp
            nj=10
            mkdir -p "$simudir"/wav/"$simuid"
            # distribute simulated data to $simu_dirs
            split_scps=
            for n in $(seq $nj); do
                split_scps="$split_scps ${simudir}/.work/mixture_${simuid}.$n.scp"
                mkdir -p "${simudir}"/.work/data_"${simuid}".$n
                actual=${simu_dirs[($n-1)%${#simu_dirs[@]}]}/$n
                mkdir -p $actual:q
>>>>>>> 95318a0b

                ln -nfs "$(realpath $actual)" $simudir/wav/"${simuid}"/$n
            done
            utils/split_scp.pl "${simudir}"/.work/mixture_"${simuid}".scp $split_scps || exit 1

            ${train_cmd} JOB=1:$nj "${simudir}"/.work/make_mixture_"${simuid}".JOB.log \
                $make_mixture_cmd --rate=8000 \
                "${simudir}"/.work/mixture_"${simuid}".JOB.scp \
                "${simudir}"/.work/data_"${simuid}".JOB "${simudir}"/wav/"${simuid}"/JOB \
                || { cat "${simudir}"/.work/make_mixture_"${simuid}".*.log; exit 1; }
            utils/combine_data.sh "${simudir}"/data/"${simuid}" "${simudir}"/.work/data_"${simuid}".*
            steps/segmentation/convert_utt2spk_and_segments_to_rttm.py \
                "${simudir}"/data/"${simuid}"/utt2spk "${simudir}"/data/"${simuid}"/segments \
                "${simudir}"/data/"${simuid}"/rttm
            utils/data/get_reco2dur.sh "${simudir}"/data/"${simuid}"
        fi
    done
fi<|MERGE_RESOLUTION|>--- conflicted
+++ resolved
@@ -89,34 +89,6 @@
         make_mixture_cmd=make_mixture.py
     fi
 
-<<<<<<< HEAD
-    for simu_opts_sil_scale in 2; do
-        for dset in train_clean_5 dev_clean_2; do
-            n_mixtures=$simu_opts_num_train
-            simuid=${dset}_ns${simu_opts_num_speaker}_beta${simu_opts_sil_scale}_${n_mixtures}
-            # check if you have the simulation
-            if ! validate_data_dir.sh --no-text --no-feats $simudir/data/$simuid; then
-                echo "generate random mixture"
-                # random mixture generation
-                ${train_cmd} $simudir/.work/random_mixture_$simuid.log \
-                    $random_mixture_cmd --n_speakers $simu_opts_num_speaker --n_mixtures $n_mixtures \
-                    --speech_rvb_probability $simu_opts_rvb_prob \
-                    --sil_scale $simu_opts_sil_scale \
-                    data/$dset data/noise data/simu_rirs_8k \
-                    \> $simudir/.work/mixture_$simuid.scp
-                nj=10
-                mkdir -p $simudir/wav/$simuid
-                # distribute simulated data to $simu_dirs
-                split_scps=
-                for n in $(seq $nj); do
-                    split_scps="$split_scps $simudir/.work/mixture_$simuid.$n.scp"
-                    mkdir -p $simudir/.work/data_$simuid.$n
-                    actual=${simu_dirs[($n-1)%${#simu_dirs[@]}]}/$simuid.$n
-                    mkdir -p $actual
-                    ln -nfs `realpath $actual` $simudir/wav/$simuid/$n
-                done
-                utils/split_scp.pl $simudir/.work/mixture_$simuid.scp $split_scps || exit 1
-=======
     for dset in train_clean_5 dev_clean_2; do
         n_mixtures="$simu_opts_num_train"
         simuid="${dset}"_ns"${simu_opts_num_speaker}"_beta"${simu_opts_sil_scale}"_"${n_mixtures}"
@@ -137,9 +109,8 @@
             for n in $(seq $nj); do
                 split_scps="$split_scps ${simudir}/.work/mixture_${simuid}.$n.scp"
                 mkdir -p "${simudir}"/.work/data_"${simuid}".$n
-                actual=${simu_dirs[($n-1)%${#simu_dirs[@]}]}/$n
-                mkdir -p $actual:q
->>>>>>> 95318a0b
+                actual=${simu_dirs[($n-1)%${#simu_dirs[@]}]}/$simuid.$n
+                mkdir -p $actual
 
                 ln -nfs "$(realpath $actual)" $simudir/wav/"${simuid}"/$n
             done
