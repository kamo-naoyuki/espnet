<!-- Generated by scripts/utils/show_asr_result.sh -->
# RESULTS
## Environments
- date: `Fri May 14 07:43:22 UTC 2021`
- model link: https://zenodo.org/record/4978923/files/asr_train_asr_cformer5_raw_bpe2000_sp_valid.acc.ave.zip?download=1
- python version: `3.8.8 (default, Apr 13 2021, 19:58:26)  [GCC 7.3.0]`
- espnet version: `espnet 0.9.9`
- pytorch version: `pytorch 1.8.0+cu111`
- Git hash: `64f026d35013e9f0058bcdeab86eb28fed48ed4b`
  - Commit date: `Fri May 7 09:31:16 2021 +0000`

## asr_train_asr_cformer5_raw_bpe2000_sp
### WER

```
exp_sp/train_nodup_sp_pytorch_train_pytorch_conformer_lr5_specaug_resume/decode_eval2000_model.last10.avg.best_decode_train_transformer_lm_pytorch_swbd+fisher_bpe2000/scoring/hyp.callhm.ctm.filt.sys
|       SPKR              |        # Snt              # Wrd        |        Corr                 Sub                  Del                 Ins                  Err               S.Err        |
|       Sum/Avg           |        2628               21594        |        84.4                 9.6                  3.8                 2.2                 15.6                49.4        |
exp_sp/train_nodup_sp_pytorch_train_pytorch_conformer_lr5_specaug_resume/decode_eval2000_model.last10.avg.best_decode_train_transformer_lm_pytorch_swbd+fisher_bpe2000/scoring/hyp.ctm.filt.sys
|       SPKR              |       # Snt             # Wrd        |       Corr                 Sub                Del                 Ins                 Err              S.Err        |
|       Sum/Avg           |       4459              42989        |       89.6                7.0                3.4                 1.6                12.0               44.9        |
exp_sp/train_nodup_sp_pytorch_train_pytorch_conformer_lr5_specaug_resume/decode_eval2000_model.last10.avg.best_decode_train_transformer_lm_pytorch_swbd+fisher_bpe2000/scoring/hyp.swbd.ctm.filt.sys
|       SPKR             |        # Snt              # Wrd        |       Corr                  Sub                 Del                 Ins                  Err               S.Err        |
|       Sum/Avg          |        1831               21395        |       92.5                  4.4                 3.1                 0.9                  8.4                38.3        |
```

## Fbank-pitch Model with BPE2k, Specaug- with and without 12L, BPE2k SWBD+Fisher Transformer LM

## Environments
- date: `Sun Jun 20 20:06:18 EDT 2021`
- python version: `3.8.8 (default, Feb 24 2021, 21:46:12)  [GCC 7.3.0]`
- espnet version: `espnet 0.9.9`
- pytorch version: `pytorch 1.8.0`
- Git hash: `72a229498b4f8f8aff5251753862668a0a955ebe`
- Commit date: `Sat Jun 19 19:42:50 2021 -0400`
- model link: https://zenodo.org/record/5006864/files/asr_train_conformer_fbank_pitch_bpe2000_valid.acc.ave_10best.zip?download=1

Without LM Rescoring
```
<<<<<<< HEAD
exp/asr_train_asr_conformer_fbank_pitch_bpe2000/decode_asr_asr_model_valid.acc.ave_10best/eval2000/score_wer/scoring/hyp.callhm.ctm.filt.sys
|       SPKR              |        # Snt              # Wrd        |        Corr                 Sub                  Del                 Ins                  Err               S.Err        |
|	Sum/Avg	|	2628	|	21594	|	87.4	|	9.6	|	3.0	|	2.0	|	14.6	|	49.7	|
exp/asr_train_asr_conformer_fbank_pitch_bpe2000/decode_asr_asr_model_valid.acc.ave_10best/eval2000/score_wer/scoring/hyp.ctm.filt.sys	
|       SPKR              |        # Snt              # Wrd        |        Corr                 Sub                  Del                 Ins                  Err               S.Err        |
|	Sum/Avg	|	4459	|	42989	|	90.5	|	7.0	|	2.5	|	1.5	|	10.9	|	44.7	|
exp/asr_train_asr_conformer_fbank_pitch_bpe2000/decode_asr_asr_model_valid.acc.ave_10best/eval2000/score_wer/scoring/hyp.swbd.ctm.filt.sys
|       SPKR              |        # Snt              # Wrd        |        Corr                 Sub                  Del                 Ins                  Err               S.Err        |
|	Sum/Avg	|	1831	|	21395	|	93.7	|	4.3	|	2.0	|	0.9	|	7.2	|	37.7	|
```
 With Transformer LM
```
exp/asr_train_asr_conformer_fbank_pitch_bpe2000/decode_lm_transformer_valid.loss.ave_asr_model_valid.acc.ave_10best/eval2000/score_wer/scoring/hyp.callhm.ctm.filt.sys
|       SPKR              |        # Snt              # Wrd        |        Corr                 Sub                  Del                 Ins                  Err               S.Err        |
|	Sum/Avg	|	2628	|	21594	|	88.0	|	8.9	|	3.1	|	2.0	|	14.0	|	48.0	|
exp/asr_train_asr_conformer_fbank_pitch_bpe2000/decode_lm_transformer_valid.loss.ave_asr_model_valid.acc.ave_10best/eval2000/score_wer/scoring/hyp.ctm.filt.sys
|       SPKR              |        # Snt              # Wrd        |        Corr                 Sub                  Del                 Ins                  Err               S.Err        |
|	Sum/Avg	|	4459	|	42989	|	91.0	|	6.5	|	2.5	|	1.4	|	10.4	|	43.0	|
exp/asr_train_asr_conformer_fbank_pitch_bpe2000/decode_lm_transformer_valid.loss.ave_asr_model_valid.acc.ave_10best/eval2000/score_wer/scoring/hyp.swbd.ctm.filt.sys
|       SPKR              |        # Snt              # Wrd        |        Corr                 Sub                  Del                 Ins                  Err               S.Err        |
|	Sum/Avg	|	1831	|	21395	|	94.0	|	4.0	|	2.0	|	0.9	|	6.8	|	35.9	|
=======
|       SPKR              |        # Snt              # Wrd        |        Corr                 Sub                  Del                 Ins                  Err               S.Err        |
|	exp/asr_train_asr_conformer_fbank_pitch_bpe2000/decode_asr_asr_model_valid.acc.ave_10best/eval2000/score_wer/scoring/hyp.callhm.ctm.filt.sys:	|	Sum/Avg	|	2628	|	21594	|	87.4	|	9.6	|	3.0	|	2.0	|	14.6	|	49.7	|
|	exp/asr_train_asr_conformer_fbank_pitch_bpe2000/decode_asr_asr_model_valid.acc.ave_10best/eval2000/score_wer/scoring/hyp.ctm.filt.sys:	|	Sum/Avg	|	4459	|	42989	|	90.5	|	7.0	|	2.5	|	1.5	|	10.9	|	44.7	|
|	exp/asr_train_asr_conformer_fbank_pitch_bpe2000/decode_asr_asr_model_valid.acc.ave_10best/eval2000/score_wer/scoring/hyp.swbd.ctm.filt.sys:	|	Sum/Avg	|	1831	|	21395	|	93.7	|	4.3	|	2.0	|	0.9	|	7.2	|	37.7	|
```
 With Transformer LM
```
|       SPKR              |        # Snt              # Wrd        |        Corr                 Sub                  Del                 Ins                  Err               S.Err        |
|	exp/asr_train_asr_conformer_fbank_pitch_bpe2000/decode_lm_transformer_valid.loss.ave_asr_model_valid.acc.ave_10best/eval2000/score_wer/scoring/hyp.callhm.ctm.filt.sys:	|	Sum/Avg	|	2628	|	21594	|	88.0	|	8.9	|	3.1	|	2.0	|	14.0	|	48.0	|
|	exp/asr_train_asr_conformer_fbank_pitch_bpe2000/decode_lm_transformer_valid.loss.ave_asr_model_valid.acc.ave_10best/eval2000/score_wer/scoring/hyp.ctm.filt.sys:	|	Sum/Avg	|	4459	|	42989	|	91.0	|	6.5	|	2.5	|	1.4	|	10.4	|	43.0	|
|	exp/asr_train_asr_conformer_fbank_pitch_bpe2000/decode_lm_transformer_valid.loss.ave_asr_model_valid.acc.ave_10best/eval2000/score_wer/scoring/hyp.swbd.ctm.filt.sys:	|	Sum/Avg	|	1831	|	21395	|	94.0	|	4.0	|	2.0	|	0.9	|	6.8	|	35.9	|
>>>>>>> 73b27706
``` <|MERGE_RESOLUTION|>--- conflicted
+++ resolved
@@ -37,7 +37,6 @@
 
 Without LM Rescoring
 ```
-<<<<<<< HEAD
 exp/asr_train_asr_conformer_fbank_pitch_bpe2000/decode_asr_asr_model_valid.acc.ave_10best/eval2000/score_wer/scoring/hyp.callhm.ctm.filt.sys
 |       SPKR              |        # Snt              # Wrd        |        Corr                 Sub                  Del                 Ins                  Err               S.Err        |
 |	Sum/Avg	|	2628	|	21594	|	87.4	|	9.6	|	3.0	|	2.0	|	14.6	|	49.7	|
@@ -59,17 +58,4 @@
 exp/asr_train_asr_conformer_fbank_pitch_bpe2000/decode_lm_transformer_valid.loss.ave_asr_model_valid.acc.ave_10best/eval2000/score_wer/scoring/hyp.swbd.ctm.filt.sys
 |       SPKR              |        # Snt              # Wrd        |        Corr                 Sub                  Del                 Ins                  Err               S.Err        |
 |	Sum/Avg	|	1831	|	21395	|	94.0	|	4.0	|	2.0	|	0.9	|	6.8	|	35.9	|
-=======
-|       SPKR              |        # Snt              # Wrd        |        Corr                 Sub                  Del                 Ins                  Err               S.Err        |
-|	exp/asr_train_asr_conformer_fbank_pitch_bpe2000/decode_asr_asr_model_valid.acc.ave_10best/eval2000/score_wer/scoring/hyp.callhm.ctm.filt.sys:	|	Sum/Avg	|	2628	|	21594	|	87.4	|	9.6	|	3.0	|	2.0	|	14.6	|	49.7	|
-|	exp/asr_train_asr_conformer_fbank_pitch_bpe2000/decode_asr_asr_model_valid.acc.ave_10best/eval2000/score_wer/scoring/hyp.ctm.filt.sys:	|	Sum/Avg	|	4459	|	42989	|	90.5	|	7.0	|	2.5	|	1.5	|	10.9	|	44.7	|
-|	exp/asr_train_asr_conformer_fbank_pitch_bpe2000/decode_asr_asr_model_valid.acc.ave_10best/eval2000/score_wer/scoring/hyp.swbd.ctm.filt.sys:	|	Sum/Avg	|	1831	|	21395	|	93.7	|	4.3	|	2.0	|	0.9	|	7.2	|	37.7	|
-```
- With Transformer LM
-```
-|       SPKR              |        # Snt              # Wrd        |        Corr                 Sub                  Del                 Ins                  Err               S.Err        |
-|	exp/asr_train_asr_conformer_fbank_pitch_bpe2000/decode_lm_transformer_valid.loss.ave_asr_model_valid.acc.ave_10best/eval2000/score_wer/scoring/hyp.callhm.ctm.filt.sys:	|	Sum/Avg	|	2628	|	21594	|	88.0	|	8.9	|	3.1	|	2.0	|	14.0	|	48.0	|
-|	exp/asr_train_asr_conformer_fbank_pitch_bpe2000/decode_lm_transformer_valid.loss.ave_asr_model_valid.acc.ave_10best/eval2000/score_wer/scoring/hyp.ctm.filt.sys:	|	Sum/Avg	|	4459	|	42989	|	91.0	|	6.5	|	2.5	|	1.4	|	10.4	|	43.0	|
-|	exp/asr_train_asr_conformer_fbank_pitch_bpe2000/decode_lm_transformer_valid.loss.ave_asr_model_valid.acc.ave_10best/eval2000/score_wer/scoring/hyp.swbd.ctm.filt.sys:	|	Sum/Avg	|	1831	|	21395	|	94.0	|	4.0	|	2.0	|	0.9	|	6.8	|	35.9	|
->>>>>>> 73b27706
-``` +```