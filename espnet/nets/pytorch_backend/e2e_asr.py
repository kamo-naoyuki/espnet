#!/usr/bin/env python

# Copyright 2017 Johns Hopkins University (Shinji Watanabe)
#  Apache 2.0  (http://www.apache.org/licenses/LICENSE-2.0)


from __future__ import division

import argparse
import logging
import math

import editdistance

import chainer
import numpy as np
import six
import torch

from itertools import groupby

from chainer import reporter

from espnet.nets.e2e_asr_common import label_smoothing_dist

from espnet.nets.pytorch_backend.attentions import att_for
from espnet.nets.pytorch_backend.ctc import ctc_for
from espnet.nets.pytorch_backend.decoders import decoder_for
from espnet.nets.pytorch_backend.encoders import encoder_for

from espnet.nets.pytorch_backend.nets_utils import pad_list
from espnet.nets.pytorch_backend.nets_utils import to_device

CTC_LOSS_THRESHOLD = 10000


class Reporter(chainer.Chain):
    """A chainer reporter wrapper"""

    def report(self, loss_ctc, loss_att, acc, cer_ctc, cer, wer, mtl_loss):
        reporter.report({'loss_ctc': loss_ctc}, self)
        reporter.report({'loss_att': loss_att}, self)
        reporter.report({'acc': acc}, self)
        reporter.report({'cer_ctc': cer_ctc}, self)
        reporter.report({'cer': cer}, self)
        reporter.report({'wer': wer}, self)
        logging.info('mtl loss:' + str(mtl_loss))
        reporter.report({'loss': mtl_loss}, self)


class E2E(torch.nn.Module):
    """E2E module

    :param int idim: dimension of inputs
    :param int odim: dimension of outputs
    :param Namespace args: argument Namespace containing options
    """

    def __init__(self, idim, odim, args):
        super(E2E, self).__init__()
        self.mtlalpha = args.mtlalpha
        assert 0.0 <= self.mtlalpha <= 1.0, "mtlalpha should be [0.0, 1.0]"
        self.etype = args.etype
        self.verbose = args.verbose
        self.char_list = args.char_list
        self.outdir = args.outdir
        self.space = args.sym_space
        self.blank = args.sym_blank
        self.reporter = Reporter()

        # below means the last number becomes eos/sos ID
        # note that sos/eos IDs are identical
        self.sos = odim - 1
        self.eos = odim - 1

        # subsample info
        # +1 means input (+1) and layers outputs (args.elayer)
        subsample = np.ones(args.elayers + 1, dtype=np.int)
        if args.etype.endswith("p") and not args.etype.startswith("vgg"):
            ss = args.subsample.split("_")
            for j in range(min(args.elayers + 1, len(ss))):
                subsample[j] = int(ss[j])
        else:
            logging.warning(
                'Subsampling is not performed for vgg*. It is performed in max pooling layers at CNN.')
        logging.info('subsample: ' + ' '.join([str(x) for x in subsample]))
        self.subsample = subsample

        # label smoothing info
        if args.lsm_type:
            logging.info("Use label smoothing with " + args.lsm_type)
            labeldist = label_smoothing_dist(odim, args.lsm_type, transcript=args.train_json)
        else:
            labeldist = None

        if args.use_frontend:
            # Relative importing because of using python3 syntax
            from espnet.nets.pytorch_backend.frontends.feature_transform \
                import feature_transform_for
            from espnet.nets.pytorch_backend.frontends.frontend \
                import frontend_for

            self.frontend = frontend_for(args, idim)
            self.feature_transform = feature_transform_for(args, (idim - 1) * 2)
            idim = args.n_mels
        else:
            self.frontend = None

        # encoder
        self.enc = encoder_for(args, idim, self.subsample)
        # ctc
        self.ctc = ctc_for(args, odim)
        # attention
        self.att = att_for(args)
        # decoder
        self.dec = decoder_for(args, odim, self.sos, self.eos, self.att, labeldist)

        # weight initialization
        self.init_like_chainer()

        # options for beam search
        if 'report_cer' in vars(args) and (args.report_cer or args.report_wer):
            recog_args = {'beam_size': args.beam_size, 'penalty': args.penalty,
                          'ctc_weight': args.ctc_weight, 'maxlenratio': args.maxlenratio,
                          'minlenratio': args.minlenratio, 'lm_weight': args.lm_weight,
                          'rnnlm': args.rnnlm, 'nbest': args.nbest,
                          'space': args.sym_space, 'blank': args.sym_blank}

            self.recog_args = argparse.Namespace(**recog_args)
            self.report_cer = args.report_cer
            self.report_wer = args.report_wer
        else:
            self.report_cer = False
            self.report_wer = False
        self.rnnlm = None

        self.logzero = -10000000000.0
        self.loss = None
        self.acc = None

    def init_like_chainer(self):
        """Initialize weight like chainer

        chainer basically uses LeCun way: W ~ Normal(0, fan_in ** -0.5), b = 0
        pytorch basically uses W, b ~ Uniform(-fan_in**-0.5, fan_in**-0.5)

        however, there are two exceptions as far as I know.
        - EmbedID.W ~ Normal(0, 1)
        - LSTM.upward.b[forget_gate_range] = 1 (but not used in NStepLSTM)
        """

        def lecun_normal_init_parameters(module):
            for p in module.parameters():
                data = p.data
                if data.dim() == 1:
                    # bias
                    data.zero_()
                elif data.dim() == 2:
                    # linear weight
                    n = data.size(1)
                    stdv = 1. / math.sqrt(n)
                    data.normal_(0, stdv)
                elif data.dim() in (3, 4):
                    # conv weight
                    n = data.size(1)
                    for k in data.size()[2:]:
                        n *= k
                    stdv = 1. / math.sqrt(n)
                    data.normal_(0, stdv)
                else:
                    raise NotImplementedError

        def set_forget_bias_to_one(bias):
            n = bias.size(0)
            start, end = n // 4, n // 2
            bias.data[start:end].fill_(1.)

        lecun_normal_init_parameters(self)
        # exceptions
        # embed weight ~ Normal(0, 1)
        self.dec.embed.weight.data.normal_(0, 1)
        # forget-bias = 1.0
        # https://discuss.pytorch.org/t/set-forget-gate-bias-of-lstm/1745
        for l in six.moves.range(len(self.dec.decoder)):
            set_forget_bias_to_one(self.dec.decoder[l].bias_ih)

    def forward(self, xs_pad, ilens, ys_pad):
        """E2E forward

        :param torch.Tensor xs_pad: batch of padded input sequences (B, Tmax, idim)
        :param torch.Tensor ilens: batch of lengths of input sequences (B)
        :param torch.Tensor ys_pad: batch of padded character id sequence tensor (B, Lmax)
        :return: ctc loass value
        :rtype: torch.Tensor
        :return: attention loss value
        :rtype: torch.Tensor
        :return: accuracy in attention decoder
        :rtype: float
        """
<<<<<<< HEAD
        # 0. Frontend
        if self.frontend is not None:
            hs_pad, hlens, mask = self.frontend(_to_torch_tensor(xs_pad), ilens)
            hs_pad, hlens = self.feature_transform(hs_pad, hlens)
        else:
            hs_pad, hlens = xs_pad, ilens

        # 1. Encoder
        hs_pad, hlens = self.enc(hs_pad, hlens)
=======
        # 1. encoder
        hs_pad, hlens, _ = self.enc(xs_pad, ilens)
>>>>>>> fc9037e4

        # 2. CTC loss
        if self.mtlalpha == 0:
            loss_ctc = None
        else:
            loss_ctc = self.ctc(hs_pad, hlens, ys_pad)

        # 3. attention loss
        if self.mtlalpha == 1:
            loss_att, acc = None, None
        else:
            loss_att, acc = self.dec(hs_pad, hlens, ys_pad)
        self.acc = acc

        # 4. compute cer without beam search
        if self.mtlalpha == 0:
            cer_ctc = None
        else:
            cers = []

            y_hats = self.ctc.argmax(hs_pad).data
            for i, y in enumerate(y_hats):
                y_hat = [x[0] for x in groupby(y)]
                y_true = ys_pad[i]

                seq_hat = [self.char_list[int(idx)] for idx in y_hat if int(idx) != -1]
                seq_true = [self.char_list[int(idx)] for idx in y_true if int(idx) != -1]
                seq_hat_text = "".join(seq_hat).replace(self.space, ' ')
                seq_hat_text = seq_hat_text.replace(self.blank, '')
                seq_true_text = "".join(seq_true).replace(self.space, ' ')

                hyp_chars = seq_hat_text.replace(' ', '')
                ref_chars = seq_true_text.replace(' ', '')
                if len(ref_chars) > 0:
                    cers.append(editdistance.eval(hyp_chars, ref_chars) / len(ref_chars))

            cer_ctc = sum(cers) / len(cers) if cers else None

        # 5. compute cer/wer
        if self.training or not (self.report_cer or self.report_wer):
            cer, wer = 0.0, 0.0
            # oracle_cer, oracle_wer = 0.0, 0.0
        else:
            if self.recog_args.ctc_weight > 0.0:
                lpz = self.ctc.log_softmax(hs_pad).data
            else:
                lpz = None

            wers, cers = [], []
            nbest_hyps = self.dec.recognize_beam_batch(hs_pad, torch.tensor(hlens), lpz,
                                                       self.recog_args, self.char_list,
                                                       self.rnnlm)
            # remove <sos> and <eos>
            y_hats = [nbest_hyp[0]['yseq'][1:-1] for nbest_hyp in nbest_hyps]
            for i, y_hat in enumerate(y_hats):
                y_true = ys_pad[i]

                seq_hat = [self.char_list[int(idx)] for idx in y_hat if int(idx) != -1]
                seq_true = [self.char_list[int(idx)] for idx in y_true if int(idx) != -1]
                seq_hat_text = "".join(seq_hat).replace(self.recog_args.space, ' ')
                seq_hat_text = seq_hat_text.replace(self.recog_args.blank, '')
                seq_true_text = "".join(seq_true).replace(self.recog_args.space, ' ')

                hyp_words = seq_hat_text.split()
                ref_words = seq_true_text.split()
                wers.append(editdistance.eval(hyp_words, ref_words) / len(ref_words))
                hyp_chars = seq_hat_text.replace(' ', '')
                ref_chars = seq_true_text.replace(' ', '')
                cers.append(editdistance.eval(hyp_chars, ref_chars) / len(ref_chars))

            wer = 0.0 if not self.report_wer else sum(wers) / len(wers)
            cer = 0.0 if not self.report_cer else sum(cers) / len(cers)

        alpha = self.mtlalpha
        if alpha == 0:
            self.loss = loss_att
            loss_att_data = float(loss_att)
            loss_ctc_data = None
        elif alpha == 1:
            self.loss = loss_ctc
            loss_att_data = None
            loss_ctc_data = float(loss_ctc)
        else:
            self.loss = alpha * loss_ctc + (1 - alpha) * loss_att
            loss_att_data = float(loss_att)
            loss_ctc_data = float(loss_ctc)

        loss_data = float(self.loss)
        if loss_data < CTC_LOSS_THRESHOLD and not math.isnan(loss_data):
            self.reporter.report(loss_ctc_data, loss_att_data, acc, cer_ctc, cer, wer, loss_data)
        else:
            logging.warning('loss (=%f) is not correct', loss_data)

        # Note(kamo): In order to work with DataParallel, on pytorch==0.4,
        # the return value must be torch.CudaTensor, or tuple/list/dict of it.
        # Neither CPUTensor nor float/int value can be used
        # because NCCL communicates between GPU devices.
        device = next(self.parameters()).device
        acc = torch.tensor([acc], device=device) if acc is not None else None
        cer = torch.tensor([cer], device=device)
        wer = torch.tensor([wer], device=device)
        return self.loss, loss_ctc, loss_att, acc, cer, wer

    def recognize(self, x, recog_args, char_list, rnnlm=None):
        """E2E beam search

        :param ndarray x: input acoustic feature (T, D)
        :param Namespace recog_args: argument Namespace containing options
        :param list char_list: list of characters
        :param torch.nn.Module rnnlm: language model module
        :return: N-best decoding results
        :rtype: list
        """
        prev = self.training
        self.eval()
        ilens = [x.shape[0]]

        # subsample frame
<<<<<<< HEAD
        x = x[::self.subsample[0], :]
        h = to_device(self, _to_torch_tensor(x).float())
        # make a utt list (1) to use the same interface for encoder
        hs = h.contiguous().unsqueeze(0)

        # 0. Frontend
        if self.frontend is not None:
            enhanced, hlens, mask = self.frontend(hs, ilens)
            hs, hlens = self.feature_transform(enhanced, hlens)
        else:
            hs, hlens = hs, ilens

        # 1. encoder
        hs, _ = self.enc(hs, hlens)
=======
        h, ilen = self.subsample_frames(x)

        # 1. encoder
        # make a utt list (1) to use the same interface for encoder
        h, _, _ = self.enc(h.unsqueeze(0), ilen)
>>>>>>> fc9037e4

        # calculate log P(z_t|X) for CTC scores
        if recog_args.ctc_weight > 0.0:
            lpz = self.ctc.log_softmax(hs)[0]
        else:
            lpz = None

        # 2. Decoder
        # decode the first utterance
        y = self.dec.recognize_beam(hs[0], lpz, recog_args, char_list, rnnlm)

        if prev:
            self.train()

        return y

    def recognize_batch(self, xs, recog_args, char_list, rnnlm=None):
        """E2E beam search

        :param ndarray xs: input acoustic feature (T, D)
        :param Namespace recog_args: argument Namespace containing options
        :param list char_list: list of characters
        :param torch.nn.Module rnnlm: language model module
        :return: N-best decoding results
        :rtype: list
        """
        prev = self.training
        self.eval()
        ilens = np.fromiter((xx.shape[0] for xx in xs), dtype=np.int64)

        # subsample frame
        xs = [xx[::self.subsample[0], :] for xx in xs]
        xs = [to_device(self, _to_torch_tensor(xx).float()) for xx in xs]
        xs_pad = pad_list(xs, 0.0)

        # 0. Frontend
        if self.frontend is not None:
            enhanced, hlens, mask = self.frontend(xs_pad, ilens)
            hs_pad, hlens = self.feature_transform(enhanced, hlens)
        else:
            hs_pad, hlens = xs_pad, ilens

        # 1. encoder
<<<<<<< HEAD
        hs_pad, hlens = self.enc(hs_pad, hlens)
=======
        xpad = pad_list(hs, 0.0)
        hpad, hlens, _ = self.enc(xpad, ilens)
>>>>>>> fc9037e4

        # calculate log P(z_t|X) for CTC scores
        if recog_args.ctc_weight > 0.0:
            lpz = self.ctc.log_softmax(hs_pad)
        else:
            lpz = None

        # 2. Decoder
        y = self.dec.recognize_beam_batch(hs_pad, hlens, lpz, recog_args, char_list, rnnlm)

        if prev:
            self.train()
        return y

    def enhance(self, xs):
        """Forwarding only the frontend stage

        :param ndarray xs: input acoustic feature (T, C, F)
        """

        if self.frontend is None:
            raise RuntimeError('Frontend does\'t exist')
        prev = self.training
        self.eval()
        ilens = np.fromiter((xx.shape[0] for xx in xs), dtype=np.int64)

        # subsample frame
        xs = [xx[::self.subsample[0], :] for xx in xs]
        xs = [to_device(self, _to_torch_tensor(xx).float()) for xx in xs]
        xs_pad = pad_list(xs, 0.0)
        enhanced, hlensm, mask = self.frontend(xs_pad, ilens)
        if prev:
            self.train()
        return enhanced.cpu().numpy(), mask.cpu().numpy(), ilens

    def calculate_all_attentions(self, xs_pad, ilens, ys_pad):
        """E2E attention calculation

        :param torch.Tensor xs_pad: batch of padded input sequences (B, Tmax, idim)
        :param torch.Tensor ilens: batch of lengths of input sequences (B)
        :param torch.Tensor ys_pad: batch of padded character id sequence tensor (B, Lmax)
        :return: attention weights with the following shape,
            1) multi-head case => attention weights (B, H, Lmax, Tmax),
            2) other case => attention weights (B, Lmax, Tmax).
        :rtype: float ndarray
        """
        with torch.no_grad():
<<<<<<< HEAD
            # 0. Frontend
            if self.frontend is not None:
                hs_pad, hlens, mask = self.frontend(_to_torch_tensor(xs_pad), ilens)
                hs_pad, hlens = self.feature_transform(hs_pad, hlens)
            else:
                hs_pad, hlens = xs_pad, ilens
=======
            # encoder
            hpad, hlens, _ = self.enc(xs_pad, ilens)
>>>>>>> fc9037e4

            # 1. Encoder
            hpad, hlens = self.enc(hs_pad, hlens)

            # 2. Decoder
            att_ws = self.dec.calculate_all_attentions(hpad, hlens, ys_pad)

        return att_ws

<<<<<<< HEAD

def _to_torch_tensor(x):
    """Change to torch.Tensor or ComplexTensor from numpy.ndarray

    :param: Union[np.ndarray, torch.Tensor, ComplexTensor, dict] x:
    :rtype: Union[torch.Tensor, ComplexTensor]:

        >>> xs = np.ones(3, dtype=np.float32)
        >>> xs = _to_torch_tensor(xs)
        tensor([1., 1., 1.])
        >>> xs = torch.ones(3, 4, 5)
        >>> assert _to_torch_tensor(xs) is xs
        >>> xs = {'real': xs, 'imag': xs}
        >>> _to_torch_tensor(xs)
        ComplexTensor(
        Real:
        tensor([1., 1., 1.])
        Imag;
        tensor([1., 1., 1.])
        )
    """

    # If numpy, change to torch tensor
    if isinstance(x, np.ndarray):
        if x.dtype.kind == 'c':
            # Dynamically importing because torch_complex requires python3
            from torch_complex.tensor import ComplexTensor
            return ComplexTensor(x)
        else:
            return torch.from_numpy(x)

    # If {'real': ..., 'imag': ...}, convert to ComplexTensor
    elif isinstance(x, dict):
        # Dynamically importing because torch_complex requires python3
        from torch_complex.tensor import ComplexTensor

        if 'real' not in x or 'imag' not in x:
            raise ValueError("has 'real' and 'imag' keys: {}".format(list(x)))
        # Relative importing because of using python3 syntax
        return ComplexTensor(x['real'], x['imag'])

    # If torch.Tensor, as it is
    elif isinstance(x, torch.Tensor):
        return x

    else:
        error = ("x must be numpy.ndarray, torch.Tensor or a dict like "
                 "{{'real': torch.Tensor, 'imag': torch.Tensor}}, "
                 "but got {}".format(type(x)))
        try:
            from torch_complex.tensor import ComplexTensor
        except Exception:
            # If PY2
            raise ValueError(error)
        else:
            # If PY3
            if isinstance(x, ComplexTensor):
                return x
            else:
                raise ValueError(error)
=======
    def subsample_frames(self, x):
        # subsample frame
        x = x[::self.subsample[0], :]
        ilen = [x.shape[0]]
        h = to_device(self, torch.from_numpy(
            np.array(x, dtype=np.float32)))
        h.contiguous()
        return h, ilen


# TODO(pzelasko): Currently allows half-streaming only; needs streaming attention decoder implementation
class StreamingE2E(object):
    """Convenience wrapper over E2E class for streaming recognitions.

    Not recommended for GPUs.
    """

    def __init__(self, e2e, recog_args, char_list, rnnlm=None):
        """StreamingE2E constructor.

        :param E2E e2e: E2E ASR object
        :param recog_args: arguments for "recognize" method of E2E
        """
        self._e2e = e2e
        self._recog_args = recog_args
        self._char_list = char_list
        self._rnnlm = rnnlm

        self._e2e.eval()

        self._offset = 0
        self._previous_encoder_recurrent_state = None
        self._encoder_states = []
        self._ctc_posteriors = []
        self._last_recognition = None

        assert self._recog_args.ctc_weight > 0.0, "StreamingE2E works only with combined CTC and attention decoders."

    def accept_input(self, x):
        """Call this method each time a new batch of input is available."""

        h, ilen = self._e2e.subsample_frames(x)

        # Streaming encoder
        h, _, self._previous_encoder_recurrent_state = self._e2e.enc(
            h.unsqueeze(0),
            ilen,
            self._previous_encoder_recurrent_state
        )
        self._encoder_states.append(h.squeeze(0))

        # CTC posteriors for the incoming audio
        self._ctc_posteriors.append(self._e2e.ctc.log_softmax(h).squeeze(0))

    def _input_window_for_decoder(self, use_all=False):
        if use_all:
            return torch.cat(self._encoder_states, dim=0), torch.cat(self._ctc_posteriors, dim=0)

        def select_unprocessed_windows(window_tensors):
            last_offset = self._offset
            offset_traversed = 0
            selected_windows = []
            for es in window_tensors:
                if offset_traversed > last_offset:
                    selected_windows.append(es)
                    continue
                offset_traversed += es.size(1)
            return torch.cat(selected_windows, dim=0)

        return (
            select_unprocessed_windows(self._encoder_states),
            select_unprocessed_windows(self._ctc_posteriors)
        )

    def decode_with_attention_offline(self):
        """Run the attention decoder offline.

        Works even if the previous layers (encoder and CTC decoder) were being run in the online mode.
        This method should be run after all the audio has been consumed.
        This is used mostly to compare the results between offline and online implementation of the previous layers.
        """
        h, lpz = self._input_window_for_decoder(use_all=True)

        return self._e2e.dec.recognize_beam(h, lpz, self._recog_args, self._char_list, self._rnnlm)
>>>>>>> fc9037e4
<|MERGE_RESOLUTION|>--- conflicted
+++ resolved
@@ -197,7 +197,6 @@
         :return: accuracy in attention decoder
         :rtype: float
         """
-<<<<<<< HEAD
         # 0. Frontend
         if self.frontend is not None:
             hs_pad, hlens, mask = self.frontend(_to_torch_tensor(xs_pad), ilens)
@@ -206,11 +205,7 @@
             hs_pad, hlens = xs_pad, ilens
 
         # 1. Encoder
-        hs_pad, hlens = self.enc(hs_pad, hlens)
-=======
-        # 1. encoder
-        hs_pad, hlens, _ = self.enc(xs_pad, ilens)
->>>>>>> fc9037e4
+        hs_pad, hlens, _ = self.enc(hs_pad, hlens)
 
         # 2. CTC loss
         if self.mtlalpha == 0:
@@ -329,7 +324,6 @@
         ilens = [x.shape[0]]
 
         # subsample frame
-<<<<<<< HEAD
         x = x[::self.subsample[0], :]
         h = to_device(self, _to_torch_tensor(x).float())
         # make a utt list (1) to use the same interface for encoder
@@ -343,14 +337,7 @@
             hs, hlens = hs, ilens
 
         # 1. encoder
-        hs, _ = self.enc(hs, hlens)
-=======
-        h, ilen = self.subsample_frames(x)
-
-        # 1. encoder
-        # make a utt list (1) to use the same interface for encoder
-        h, _, _ = self.enc(h.unsqueeze(0), ilen)
->>>>>>> fc9037e4
+        hs, _, _ = self.enc(hs, hlens)
 
         # calculate log P(z_t|X) for CTC scores
         if recog_args.ctc_weight > 0.0:
@@ -394,12 +381,7 @@
             hs_pad, hlens = xs_pad, ilens
 
         # 1. encoder
-<<<<<<< HEAD
-        hs_pad, hlens = self.enc(hs_pad, hlens)
-=======
-        xpad = pad_list(hs, 0.0)
-        hpad, hlens, _ = self.enc(xpad, ilens)
->>>>>>> fc9037e4
+        hs_pad, hlens, _ = self.enc(hs_pad, hlens)
 
         # calculate log P(z_t|X) for CTC scores
         if recog_args.ctc_weight > 0.0:
@@ -447,27 +429,30 @@
         :rtype: float ndarray
         """
         with torch.no_grad():
-<<<<<<< HEAD
             # 0. Frontend
             if self.frontend is not None:
                 hs_pad, hlens, mask = self.frontend(_to_torch_tensor(xs_pad), ilens)
                 hs_pad, hlens = self.feature_transform(hs_pad, hlens)
             else:
                 hs_pad, hlens = xs_pad, ilens
-=======
-            # encoder
-            hpad, hlens, _ = self.enc(xs_pad, ilens)
->>>>>>> fc9037e4
 
             # 1. Encoder
-            hpad, hlens = self.enc(hs_pad, hlens)
+            hpad, hlens, _ = self.enc(hs_pad, hlens)
 
             # 2. Decoder
             att_ws = self.dec.calculate_all_attentions(hpad, hlens, ys_pad)
 
         return att_ws
 
-<<<<<<< HEAD
+    def subsample_frames(self, x):
+        # subsample frame
+        x = x[::self.subsample[0], :]
+        ilen = [x.shape[0]]
+        h = to_device(self, torch.from_numpy(
+            np.array(x, dtype=np.float32)))
+        h.contiguous()
+        return h, ilen
+
 
 def _to_torch_tensor(x):
     """Change to torch.Tensor or ComplexTensor from numpy.ndarray
@@ -528,15 +513,6 @@
                 return x
             else:
                 raise ValueError(error)
-=======
-    def subsample_frames(self, x):
-        # subsample frame
-        x = x[::self.subsample[0], :]
-        ilen = [x.shape[0]]
-        h = to_device(self, torch.from_numpy(
-            np.array(x, dtype=np.float32)))
-        h.contiguous()
-        return h, ilen
 
 
 # TODO(pzelasko): Currently allows half-streaming only; needs streaming attention decoder implementation
@@ -612,5 +588,4 @@
         """
         h, lpz = self._input_window_for_decoder(use_all=True)
 
-        return self._e2e.dec.recognize_beam(h, lpz, self._recog_args, self._char_list, self._rnnlm)
->>>>>>> fc9037e4
+        return self._e2e.dec.recognize_beam(h, lpz, self._recog_args, self._char_list, self._rnnlm)