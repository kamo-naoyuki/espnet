# -*- coding: utf-8 -*-

"""Network related utility tools."""

import logging
from typing import Dict

import numpy as np
import torch


def to_device(m, x):
    """Send tensor into the device of the module.

    Args:
        m (torch.nn.Module): Torch module.
        x (Tensor): Torch tensor.

    Returns:
        Tensor: Torch tensor located in the same place as torch module.

    """
    if isinstance(m, torch.nn.Module):
        device = next(m.parameters()).device
    elif isinstance(m, torch.Tensor):
        device = m.device
    else:
        raise TypeError(
            "Expected torch.nn.Module or torch.tensor, " f"bot got: {type(m)}"
        )
    return x.to(device)


def pad_list(xs, pad_value):
    """Perform padding for the list of tensors.

    Args:
        xs (List): List of Tensors [(T_1, `*`), (T_2, `*`), ..., (T_B, `*`)].
        pad_value (float): Value for padding.

    Returns:
        Tensor: Padded tensor (B, Tmax, `*`).

    Examples:
        >>> x = [torch.ones(4), torch.ones(2), torch.ones(1)]
        >>> x
        [tensor([1., 1., 1., 1.]), tensor([1., 1.]), tensor([1.])]
        >>> pad_list(x, 0)
        tensor([[1., 1., 1., 1.],
                [1., 1., 0., 0.],
                [1., 0., 0., 0.]])

    """
    n_batch = len(xs)
    max_len = max(x.size(0) for x in xs)
    pad = xs[0].new(n_batch, max_len, *xs[0].size()[1:]).fill_(pad_value)

    for i in range(n_batch):
        pad[i, : xs[i].size(0)] = xs[i]

    return pad


def make_pad_mask(lengths, xs=None, length_dim=-1, maxlen=None):
    """Make mask tensor containing indices of padded part.

    Args:
        lengths (LongTensor or List): Batch of lengths (B,).
        xs (Tensor, optional): The reference tensor.
            If set, masks will be the same shape as this tensor.
        length_dim (int, optional): Dimension indicator of the above tensor.
            See the example.

    Returns:
        Tensor: Mask tensor containing indices of padded part.
                dtype=torch.uint8 in PyTorch 1.2-
                dtype=torch.bool in PyTorch 1.2+ (including 1.2)

    Examples:
        With only lengths.

        >>> lengths = [5, 3, 2]
        >>> make_pad_mask(lengths)
        masks = [[0, 0, 0, 0 ,0],
                 [0, 0, 0, 1, 1],
                 [0, 0, 1, 1, 1]]

        With the reference tensor.

        >>> xs = torch.zeros((3, 2, 4))
        >>> make_pad_mask(lengths, xs)
        tensor([[[0, 0, 0, 0],
                 [0, 0, 0, 0]],
                [[0, 0, 0, 1],
                 [0, 0, 0, 1]],
                [[0, 0, 1, 1],
                 [0, 0, 1, 1]]], dtype=torch.uint8)
        >>> xs = torch.zeros((3, 2, 6))
        >>> make_pad_mask(lengths, xs)
        tensor([[[0, 0, 0, 0, 0, 1],
                 [0, 0, 0, 0, 0, 1]],
                [[0, 0, 0, 1, 1, 1],
                 [0, 0, 0, 1, 1, 1]],
                [[0, 0, 1, 1, 1, 1],
                 [0, 0, 1, 1, 1, 1]]], dtype=torch.uint8)

        With the reference tensor and dimension indicator.

        >>> xs = torch.zeros((3, 6, 6))
        >>> make_pad_mask(lengths, xs, 1)
        tensor([[[0, 0, 0, 0, 0, 0],
                 [0, 0, 0, 0, 0, 0],
                 [0, 0, 0, 0, 0, 0],
                 [0, 0, 0, 0, 0, 0],
                 [0, 0, 0, 0, 0, 0],
                 [1, 1, 1, 1, 1, 1]],
                [[0, 0, 0, 0, 0, 0],
                 [0, 0, 0, 0, 0, 0],
                 [0, 0, 0, 0, 0, 0],
                 [1, 1, 1, 1, 1, 1],
                 [1, 1, 1, 1, 1, 1],
                 [1, 1, 1, 1, 1, 1]],
                [[0, 0, 0, 0, 0, 0],
                 [0, 0, 0, 0, 0, 0],
                 [1, 1, 1, 1, 1, 1],
                 [1, 1, 1, 1, 1, 1],
                 [1, 1, 1, 1, 1, 1],
                 [1, 1, 1, 1, 1, 1]]], dtype=torch.uint8)
        >>> make_pad_mask(lengths, xs, 2)
        tensor([[[0, 0, 0, 0, 0, 1],
                 [0, 0, 0, 0, 0, 1],
                 [0, 0, 0, 0, 0, 1],
                 [0, 0, 0, 0, 0, 1],
                 [0, 0, 0, 0, 0, 1],
                 [0, 0, 0, 0, 0, 1]],
                [[0, 0, 0, 1, 1, 1],
                 [0, 0, 0, 1, 1, 1],
                 [0, 0, 0, 1, 1, 1],
                 [0, 0, 0, 1, 1, 1],
                 [0, 0, 0, 1, 1, 1],
                 [0, 0, 0, 1, 1, 1]],
                [[0, 0, 1, 1, 1, 1],
                 [0, 0, 1, 1, 1, 1],
                 [0, 0, 1, 1, 1, 1],
                 [0, 0, 1, 1, 1, 1],
                 [0, 0, 1, 1, 1, 1],
                 [0, 0, 1, 1, 1, 1]]], dtype=torch.uint8)

    """
    if length_dim == 0:
        raise ValueError("length_dim cannot be 0: {}".format(length_dim))

    # If the input dimension is 2 or 3, then we use Wenet based implementation for tracable modeling.
    # otherwise we use the traditional implementation for research use.
    if isinstance(lengths, list):
        logging.warn(
            "Using make_pad_mask with a list of lengths is not tracable. "
            + "If you try to trace this function with type(lengths) == list, "
            + "please change the type of lengths to torch.LongTensor."
        )

    if (
        (xs is None or xs.dim() in (2, 3))
        and length_dim <= 2
        and not isinstance(lengths, list)
    ):
        return _make_pad_mask_traceable(lengths, xs, length_dim, maxlen)
    else:
        return _make_pad_mask(lengths, xs, length_dim, maxlen)


def _make_pad_mask(lengths, xs=None, length_dim=-1, maxlen=None):
    if not isinstance(lengths, list):
        lengths = lengths.long().tolist()

    bs = int(len(lengths))
    if maxlen is None:
        if xs is None:
            maxlen = int(max(lengths))
        else:
            maxlen = xs.size(length_dim)
    else:
<<<<<<< HEAD
        assert xs is None, "When maxlen is specified, xs must not be specified."
        assert maxlen >= int(max(lengths)), f"maxlen {maxlen} must be >= max(lengths) {max(lengths)}"
=======
        assert xs is None, "When maxlen is specified, xs must also be specified."
        assert maxlen >= int(
            max(lengths)
        ), f"maxlen {maxlen} must be >= max(lengths) {max(lengths)}"
>>>>>>> 25023f90

    seq_range = torch.arange(0, maxlen, dtype=torch.int64)
    seq_range_expand = seq_range.unsqueeze(0).expand(bs, maxlen)
    seq_length_expand = seq_range_expand.new(lengths).unsqueeze(-1)
    mask = seq_range_expand >= seq_length_expand

    if xs is not None:
        assert (
            xs.size(0) == bs
        ), f"The size of x.size(0) {xs.size(0)} must match the batch size {bs}"

        if length_dim < 0:
            length_dim = xs.dim() + length_dim
        # ind = (:, None, ..., None, :, , None, ..., None)
        ind = tuple(
            slice(None) if i in (0, length_dim) else None for i in range(xs.dim())
        )
        mask = mask[ind].expand_as(xs).to(xs.device)
    return mask


def _make_pad_mask_traceable(lengths, xs, length_dim, maxlen=None):
    """
    Make mask tensor containing indices of padded part.
    This is a simplified implementation of make_pad_mask without the xs input
    that supports JIT tracing for applications like exporting models to ONNX.
    Dimension length of xs should be 2 or 3
    This function will create torch.ones(maxlen, maxlen).triu(diagonal=1) and select rows to create mask tensor.
    """
    assert len(lengths.shape) == 1

    if xs is None:
        device = lengths.device
    else:
        device = xs.device

    if xs is not None and len(xs.shape) == 3:
        if length_dim == 1:
            lengths = lengths.unsqueeze(1).expand(*xs.transpose(1, 2).shape[:2])
        else:
            # Then length_dim is 2 or -1.
            if length_dim not in (-1, 2):
                logging.warn(f"Invalid length_dim {length_dim}. " +
                             "We set it to -1, which is the default value.")
                length_dim = -1
            lengths = lengths.unsqueeze(1).expand(*xs.shape[:2])

    if maxlen is not None:
        assert xs is None
        assert maxlen >= lengths.max()
    elif xs is not None:
        maxlen = xs.shape[length_dim]
    else:
        maxlen = lengths.max()

    # clip max(length) to maxlen
    lengths = torch.clamp(lengths, max=maxlen)

    mask = torch.ones(maxlen, maxlen, dtype=torch.bool, device=device).triu(diagonal=1)
    mask = mask[lengths - 1][..., :maxlen]

    if xs is not None and len(xs.shape) == 3 and length_dim == 1:
        return mask.transpose(1, 2)
    else:
        return mask


def make_non_pad_mask(lengths, xs=None, length_dim=-1):
    """Make mask tensor containing indices of non-padded part.

    Args:
        lengths (LongTensor or List): Batch of lengths (B,).
        xs (Tensor, optional): The reference tensor.
            If set, masks will be the same shape as this tensor.
        length_dim (int, optional): Dimension indicator of the above tensor.
            See the example.

    Returns:
        ByteTensor: mask tensor containing indices of padded part.
                    dtype=torch.uint8 in PyTorch 1.2-
                    dtype=torch.bool in PyTorch 1.2+ (including 1.2)

    Examples:
        With only lengths.

        >>> lengths = [5, 3, 2]
        >>> make_non_pad_mask(lengths)
        masks = [[1, 1, 1, 1 ,1],
                 [1, 1, 1, 0, 0],
                 [1, 1, 0, 0, 0]]

        With the reference tensor.

        >>> xs = torch.zeros((3, 2, 4))
        >>> make_non_pad_mask(lengths, xs)
        tensor([[[1, 1, 1, 1],
                 [1, 1, 1, 1]],
                [[1, 1, 1, 0],
                 [1, 1, 1, 0]],
                [[1, 1, 0, 0],
                 [1, 1, 0, 0]]], dtype=torch.uint8)
        >>> xs = torch.zeros((3, 2, 6))
        >>> make_non_pad_mask(lengths, xs)
        tensor([[[1, 1, 1, 1, 1, 0],
                 [1, 1, 1, 1, 1, 0]],
                [[1, 1, 1, 0, 0, 0],
                 [1, 1, 1, 0, 0, 0]],
                [[1, 1, 0, 0, 0, 0],
                 [1, 1, 0, 0, 0, 0]]], dtype=torch.uint8)

        With the reference tensor and dimension indicator.

        >>> xs = torch.zeros((3, 6, 6))
        >>> make_non_pad_mask(lengths, xs, 1)
        tensor([[[1, 1, 1, 1, 1, 1],
                 [1, 1, 1, 1, 1, 1],
                 [1, 1, 1, 1, 1, 1],
                 [1, 1, 1, 1, 1, 1],
                 [1, 1, 1, 1, 1, 1],
                 [0, 0, 0, 0, 0, 0]],
                [[1, 1, 1, 1, 1, 1],
                 [1, 1, 1, 1, 1, 1],
                 [1, 1, 1, 1, 1, 1],
                 [0, 0, 0, 0, 0, 0],
                 [0, 0, 0, 0, 0, 0],
                 [0, 0, 0, 0, 0, 0]],
                [[1, 1, 1, 1, 1, 1],
                 [1, 1, 1, 1, 1, 1],
                 [0, 0, 0, 0, 0, 0],
                 [0, 0, 0, 0, 0, 0],
                 [0, 0, 0, 0, 0, 0],
                 [0, 0, 0, 0, 0, 0]]], dtype=torch.uint8)
        >>> make_non_pad_mask(lengths, xs, 2)
        tensor([[[1, 1, 1, 1, 1, 0],
                 [1, 1, 1, 1, 1, 0],
                 [1, 1, 1, 1, 1, 0],
                 [1, 1, 1, 1, 1, 0],
                 [1, 1, 1, 1, 1, 0],
                 [1, 1, 1, 1, 1, 0]],
                [[1, 1, 1, 0, 0, 0],
                 [1, 1, 1, 0, 0, 0],
                 [1, 1, 1, 0, 0, 0],
                 [1, 1, 1, 0, 0, 0],
                 [1, 1, 1, 0, 0, 0],
                 [1, 1, 1, 0, 0, 0]],
                [[1, 1, 0, 0, 0, 0],
                 [1, 1, 0, 0, 0, 0],
                 [1, 1, 0, 0, 0, 0],
                 [1, 1, 0, 0, 0, 0],
                 [1, 1, 0, 0, 0, 0],
                 [1, 1, 0, 0, 0, 0]]], dtype=torch.uint8)

    """
    return ~make_pad_mask(lengths, xs, length_dim)


def mask_by_length(xs, lengths, fill=0):
    """Mask tensor according to length.

    Args:
        xs (Tensor): Batch of input tensor (B, `*`).
        lengths (LongTensor or List): Batch of lengths (B,).
        fill (int or float): Value to fill masked part.

    Returns:
        Tensor: Batch of masked input tensor (B, `*`).

    Examples:
        >>> x = torch.arange(5).repeat(3, 1) + 1
        >>> x
        tensor([[1, 2, 3, 4, 5],
                [1, 2, 3, 4, 5],
                [1, 2, 3, 4, 5]])
        >>> lengths = [5, 3, 2]
        >>> mask_by_length(x, lengths)
        tensor([[1, 2, 3, 4, 5],
                [1, 2, 3, 0, 0],
                [1, 2, 0, 0, 0]])

    """
    assert xs.size(0) == len(lengths)
    ret = xs.data.new(*xs.size()).fill_(fill)
    for i, l in enumerate(lengths):
        ret[i, :l] = xs[i, :l]
    return ret


def th_accuracy(pad_outputs, pad_targets, ignore_label):
    """Calculate accuracy.

    Args:
        pad_outputs (Tensor): Prediction tensors (B * Lmax, D).
        pad_targets (LongTensor): Target label tensors (B, Lmax, D).
        ignore_label (int): Ignore label id.

    Returns:
        float: Accuracy value (0.0 - 1.0).

    """
    pad_pred = pad_outputs.view(
        pad_targets.size(0), pad_targets.size(1), pad_outputs.size(1)
    ).argmax(2)
    mask = pad_targets != ignore_label
    numerator = torch.sum(
        pad_pred.masked_select(mask) == pad_targets.masked_select(mask)
    )
    denominator = torch.sum(mask)
    return float(numerator) / float(denominator)


def to_torch_tensor(x):
    """Change to torch.Tensor or ComplexTensor from numpy.ndarray.

    Args:
        x: Inputs. It should be one of numpy.ndarray, Tensor, ComplexTensor, and dict.

    Returns:
        Tensor or ComplexTensor: Type converted inputs.

    Examples:
        >>> xs = np.ones(3, dtype=np.float32)
        >>> xs = to_torch_tensor(xs)
        tensor([1., 1., 1.])
        >>> xs = torch.ones(3, 4, 5)
        >>> assert to_torch_tensor(xs) is xs
        >>> xs = {'real': xs, 'imag': xs}
        >>> to_torch_tensor(xs)
        ComplexTensor(
        Real:
        tensor([1., 1., 1.])
        Imag;
        tensor([1., 1., 1.])
        )

    """
    # If numpy, change to torch tensor
    if isinstance(x, np.ndarray):
        if x.dtype.kind == "c":
            # Dynamically importing because torch_complex requires python3
            from torch_complex.tensor import ComplexTensor

            return ComplexTensor(x)
        else:
            return torch.from_numpy(x)

    # If {'real': ..., 'imag': ...}, convert to ComplexTensor
    elif isinstance(x, dict):
        # Dynamically importing because torch_complex requires python3
        from torch_complex.tensor import ComplexTensor

        if "real" not in x or "imag" not in x:
            raise ValueError("has 'real' and 'imag' keys: {}".format(list(x)))
        # Relative importing because of using python3 syntax
        return ComplexTensor(x["real"], x["imag"])

    # If torch.Tensor, as it is
    elif isinstance(x, torch.Tensor):
        return x

    else:
        error = (
            "x must be numpy.ndarray, torch.Tensor or a dict like "
            "{{'real': torch.Tensor, 'imag': torch.Tensor}}, "
            "but got {}".format(type(x))
        )
        try:
            from torch_complex.tensor import ComplexTensor
        except Exception:
            # If PY2
            raise ValueError(error)
        else:
            # If PY3
            if isinstance(x, ComplexTensor):
                return x
            else:
                raise ValueError(error)


def get_subsample(train_args, mode, arch):
    """Parse the subsampling factors from the args for the specified `mode` and `arch`.

    Args:
        train_args: argument Namespace containing options.
        mode: one of ('asr', 'mt', 'st')
        arch: one of ('rnn', 'rnn-t', 'rnn_mix', 'rnn_mulenc', 'transformer')

    Returns:
        np.ndarray / List[np.ndarray]: subsampling factors.
    """
    if arch == "transformer":
        return np.array([1])

    elif mode == "mt" and arch == "rnn":
        # +1 means input (+1) and layers outputs (train_args.elayer)
        subsample = np.ones(train_args.elayers + 1, dtype=np.int64)
        logging.warning("Subsampling is not performed for machine translation.")
        logging.info("subsample: " + " ".join([str(x) for x in subsample]))
        return subsample

    elif (
        (mode == "asr" and arch in ("rnn", "rnn-t"))
        or (mode == "mt" and arch == "rnn")
        or (mode == "st" and arch == "rnn")
    ):
        subsample = np.ones(train_args.elayers + 1, dtype=np.int64)
        if train_args.etype.endswith("p") and not train_args.etype.startswith("vgg"):
            ss = train_args.subsample.split("_")
            for j in range(min(train_args.elayers + 1, len(ss))):
                subsample[j] = int(ss[j])
        else:
            logging.warning(
                "Subsampling is not performed for vgg*. "
                "It is performed in max pooling layers at CNN."
            )
        logging.info("subsample: " + " ".join([str(x) for x in subsample]))
        return subsample

    elif mode == "asr" and arch == "rnn_mix":
        subsample = np.ones(
            train_args.elayers_sd + train_args.elayers + 1, dtype=np.int64
        )
        if train_args.etype.endswith("p") and not train_args.etype.startswith("vgg"):
            ss = train_args.subsample.split("_")
            for j in range(
                min(train_args.elayers_sd + train_args.elayers + 1, len(ss))
            ):
                subsample[j] = int(ss[j])
        else:
            logging.warning(
                "Subsampling is not performed for vgg*. "
                "It is performed in max pooling layers at CNN."
            )
        logging.info("subsample: " + " ".join([str(x) for x in subsample]))
        return subsample

    elif mode == "asr" and arch == "rnn_mulenc":
        subsample_list = []
        for idx in range(train_args.num_encs):
            subsample = np.ones(train_args.elayers[idx] + 1, dtype=np.int64)
            if train_args.etype[idx].endswith("p") and not train_args.etype[
                idx
            ].startswith("vgg"):
                ss = train_args.subsample[idx].split("_")
                for j in range(min(train_args.elayers[idx] + 1, len(ss))):
                    subsample[j] = int(ss[j])
            else:
                logging.warning(
                    "Encoder %d: Subsampling is not performed for vgg*. "
                    "It is performed in max pooling layers at CNN.",
                    idx + 1,
                )
            logging.info("subsample: " + " ".join([str(x) for x in subsample]))
            subsample_list.append(subsample)
        return subsample_list

    else:
        raise ValueError("Invalid options: mode={}, arch={}".format(mode, arch))


def rename_state_dict(
    old_prefix: str, new_prefix: str, state_dict: Dict[str, torch.Tensor]
):
    """Replace keys of old prefix with new prefix in state dict."""
    # need this list not to break the dict iterator
    old_keys = [k for k in state_dict if k.startswith(old_prefix)]
    if len(old_keys) > 0:
        logging.warning(f"Rename: {old_prefix} -> {new_prefix}")
    for k in old_keys:
        v = state_dict.pop(k)
        new_k = k.replace(old_prefix, new_prefix)
        state_dict[new_k] = v


def get_activation(act):
    """Return activation function."""
    # Lazy load to avoid unused import
    from espnet.nets.pytorch_backend.conformer.swish import Swish

    activation_funcs = {
        "hardtanh": torch.nn.Hardtanh,
        "tanh": torch.nn.Tanh,
        "relu": torch.nn.ReLU,
        "selu": torch.nn.SELU,
        "swish": Swish,
    }

    return activation_funcs[act]()<|MERGE_RESOLUTION|>--- conflicted
+++ resolved
@@ -180,15 +180,8 @@
         else:
             maxlen = xs.size(length_dim)
     else:
-<<<<<<< HEAD
         assert xs is None, "When maxlen is specified, xs must not be specified."
         assert maxlen >= int(max(lengths)), f"maxlen {maxlen} must be >= max(lengths) {max(lengths)}"
-=======
-        assert xs is None, "When maxlen is specified, xs must also be specified."
-        assert maxlen >= int(
-            max(lengths)
-        ), f"maxlen {maxlen} must be >= max(lengths) {max(lengths)}"
->>>>>>> 25023f90
 
     seq_range = torch.arange(0, maxlen, dtype=torch.int64)
     seq_range_expand = seq_range.unsqueeze(0).expand(bs, maxlen)
