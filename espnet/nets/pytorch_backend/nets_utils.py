--- conflicted
+++ resolved
@@ -1,10 +1,5 @@
-<<<<<<< HEAD
+# -*- coding: utf-8 -*-
 from typing import Union
-=======
-# -*- coding: utf-8 -*-
-
-"""Network related utility tools."""
->>>>>>> 25b82f93
 
 import numpy as np
 import torch
@@ -305,57 +300,6 @@
     return float(numerator) / float(denominator)
 
 
-<<<<<<< HEAD
-def get_last_yseq(exp_yseq):
-    last = []
-    for y_seq in exp_yseq:
-        last.append(y_seq[-1])
-    return last
-
-
-def append_ids(yseq, ids):
-    if isinstance(ids, list):
-        for i, j in enumerate(ids):
-            yseq[i].append(j)
-    else:
-        for i in range(len(yseq)):
-            yseq[i].append(ids)
-    return yseq
-
-
-def expand_yseq(yseqs, next_ids):
-    new_yseq = []
-    for yseq in yseqs:
-        for next_id in next_ids:
-            new_yseq.append(yseq[:])
-            new_yseq[-1].append(next_id)
-    return new_yseq
-
-
-def index_select_list(yseq, lst):
-    new_yseq = []
-    for l in lst:
-        new_yseq.append(yseq[l][:])
-    return new_yseq
-
-
-def index_select_lm_state(rnnlm_state, dim, vidx):
-    if isinstance(rnnlm_state, dict):
-        new_state = {}
-        for k, v in rnnlm_state.items():
-            new_state[k] = [torch.index_select(vi, dim, vidx) for vi in v]
-    elif isinstance(rnnlm_state, list):
-        new_state = []
-        for i in vidx:
-            new_state.append(rnnlm_state[int(i)][:])
-    return new_state
-
-
-def to_torch_tensor(x: Union[np.ndarray, torch.Tensor, ComplexTensor]) \
-        -> Union[torch.Tensor, ComplexTensor]:
-    """Change to torch.Tensor or ComplexTensor from numpy.ndarray
-
-=======
 def to_torch_tensor(x):
     """Change to torch.Tensor or ComplexTensor from numpy.ndarray.
 
@@ -366,7 +310,6 @@
         Tensor or ComplexTensor: Type converted inputs.
 
     Examples:
->>>>>>> 25b82f93
         >>> xs = np.ones(3, dtype=np.float32)
         >>> xs = to_torch_tensor(xs)
         tensor([1., 1., 1.])
