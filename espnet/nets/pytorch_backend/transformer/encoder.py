import torch

from espnet.nets.pytorch_backend.transformer.attention import MultiHeadedAttention
from espnet.nets.pytorch_backend.transformer.embedding import PositionalEncoding
from espnet.nets.pytorch_backend.transformer.encoder_layer import EncoderLayer
from espnet.nets.pytorch_backend.transformer.layer_norm import LayerNorm
from espnet.nets.pytorch_backend.transformer.multi_layer_conv import MultiLayeredConv1d
from espnet.nets.pytorch_backend.transformer.positionwise_feed_forward import PositionwiseFeedForward
from espnet.nets.pytorch_backend.transformer.repeat import repeat
from espnet.nets.pytorch_backend.transformer.subsampling import Conv2dSubsampling


class Encoder(torch.nn.Module):
    """Transformer encoder module

    :param int idim: input dim
    :param int attention_dim: dimention of attention
    :param int attention_heads: the number of heads of multi head attention
    :param int linear_units: the number of units of position-wise feed forward
    :param int num_blocks: the number of decoder blocks
    :param float dropout_rate: dropout rate
    :param float attention_dropout_rate: dropout rate in attention
    :param float positional_dropout_rate: dropout rate after adding positional encoding
    :param str or torch.nn.Module input_layer: input layer type
    :param class pos_enc_class: PositionalEncoding or ScaledPositionalEncoding
    :param bool normalize_before: whether to use layer_norm before the first block
    :param bool concat_after: whether to concat attention layer's input and output
        if True, additional linear will be applied. i.e. x -> x + linear(concat(x, att(x)))
        if False, no additional linear will be applied. i.e. x -> x + att(x)
    :param str positionwise_layer_type: linear of conv1d
    :param int positionwise_conv_kernel_size: kernel size of positionwise conv1d layer
<<<<<<< HEAD
=======
    :param int padding_idx: padding_idx for input_layer=embed
>>>>>>> 5a966c35
    """

    def __init__(self, idim,
                 attention_dim=256,
                 attention_heads=4,
                 linear_units=2048,
                 num_blocks=6,
                 dropout_rate=0.1,
                 positional_dropout_rate=0.1,
                 attention_dropout_rate=0.0,
                 input_layer="conv2d",
                 pos_enc_class=PositionalEncoding,
                 normalize_before=True,
                 concat_after=False,
                 positionwise_layer_type="linear",
<<<<<<< HEAD
                 positionwise_conv_kernel_size=1):
=======
                 positionwise_conv_kernel_size=1,
                 padding_idx=-1):
>>>>>>> 5a966c35
        super(Encoder, self).__init__()
        if input_layer == "linear":
            self.embed = torch.nn.Sequential(
                torch.nn.Linear(idim, attention_dim),
                torch.nn.LayerNorm(attention_dim),
                torch.nn.Dropout(dropout_rate),
                torch.nn.ReLU(),
                pos_enc_class(attention_dim, positional_dropout_rate)
            )
        elif input_layer == "conv2d":
            self.embed = Conv2dSubsampling(idim, attention_dim, dropout_rate)
        elif input_layer == "embed":
            self.embed = torch.nn.Sequential(
                torch.nn.Embedding(idim, attention_dim, padding_idx=padding_idx),
                pos_enc_class(attention_dim, positional_dropout_rate)
            )
        elif isinstance(input_layer, torch.nn.Module):
            self.embed = torch.nn.Sequential(
                input_layer,
                pos_enc_class(attention_dim, positional_dropout_rate),
            )
        elif input_layer is None:
            self.embed = torch.nn.Sequential(
                pos_enc_class(attention_dim, positional_dropout_rate)
            )
        else:
            raise ValueError("unknown input_layer: " + input_layer)
        self.normalize_before = normalize_before
        if positionwise_layer_type == "linear":
            positionwise_layer = PositionwiseFeedForward
            positionwise_layer_args = (attention_dim, linear_units, dropout_rate)
        elif positionwise_layer_type == "conv1d":
            positionwise_layer = MultiLayeredConv1d
            positionwise_layer_args = (attention_dim, linear_units, positionwise_conv_kernel_size, dropout_rate)
        else:
            raise NotImplementedError("Support only linear or conv1d.")
        self.encoders = repeat(
            num_blocks,
            lambda: EncoderLayer(
                attention_dim,
                MultiHeadedAttention(attention_heads, attention_dim, attention_dropout_rate),
                positionwise_layer(*positionwise_layer_args),
                dropout_rate,
                normalize_before,
                concat_after
            )
        )
        if self.normalize_before:
            self.after_norm = LayerNorm(attention_dim)

    def forward(self, xs, masks):
        """Embed positions in tensor

        :param torch.Tensor xs: input tensor
        :param torch.Tensor masks: input mask
        :return: position embedded tensor and mask
        :rtype Tuple[torch.Tensor, torch.Tensor]:
        """
        if isinstance(self.embed, Conv2dSubsampling):
            xs, masks = self.embed(xs, masks)
        else:
            xs = self.embed(xs)
        xs, masks = self.encoders(xs, masks)
        if self.normalize_before:
            xs = self.after_norm(xs)
        return xs, masks<|MERGE_RESOLUTION|>--- conflicted
+++ resolved
@@ -29,10 +29,7 @@
         if False, no additional linear will be applied. i.e. x -> x + att(x)
     :param str positionwise_layer_type: linear of conv1d
     :param int positionwise_conv_kernel_size: kernel size of positionwise conv1d layer
-<<<<<<< HEAD
-=======
     :param int padding_idx: padding_idx for input_layer=embed
->>>>>>> 5a966c35
     """
 
     def __init__(self, idim,
@@ -48,12 +45,8 @@
                  normalize_before=True,
                  concat_after=False,
                  positionwise_layer_type="linear",
-<<<<<<< HEAD
-                 positionwise_conv_kernel_size=1):
-=======
                  positionwise_conv_kernel_size=1,
                  padding_idx=-1):
->>>>>>> 5a966c35
         super(Encoder, self).__init__()
         if input_layer == "linear":
             self.embed = torch.nn.Sequential(
