--- conflicted
+++ resolved
@@ -241,158 +241,4 @@
             ref_words = seq_true_text.split()
             word_eds.append(editdistance.eval(hyp_words, ref_words))
             word_ref_lens.append(len(ref_words))
-<<<<<<< HEAD
-        return float(sum(word_eds)) / sum(word_ref_lens)
-
-
-class ErrorCalculatorTrans(object):
-    """Calculate CER and WER for transducer models.
-
-    Args:
-        decoder (nn.Module): decoder module
-        args (Namespace): argument Namespace containing options
-        report_cer (boolean): compute CER option
-        report_wer (boolean): compute WER option
-
-    """
-
-    def __init__(self, decoder, args, report_cer=False, report_wer=False):
-        """Construct an ErrorCalculator object for transducer model."""
-        super(ErrorCalculatorTrans, self).__init__()
-
-        self.dec = decoder
-
-        recog_args = {
-            "beam_size": args.beam_size,
-            "nbest": args.nbest,
-            "space": args.sym_space,
-            "score_norm_transducer": args.score_norm_transducer,
-        }
-
-        self.recog_args = argparse.Namespace(**recog_args)
-
-        self.char_list = args.char_list
-        self.space = args.sym_space
-        self.blank = args.sym_blank
-
-        self.report_cer = args.report_cer
-        self.report_wer = args.report_wer
-
-    def __call__(self, hs_pad, ys_pad):
-        """Calculate sentence-level WER/CER score for transducer models.
-
-        Args:
-            hs_pad (torch.Tensor): batch of padded input sequence (batch, T, D)
-            ys_pad (torch.Tensor): reference (batch, seqlen)
-
-        Returns:
-            (float): sentence-level CER score
-            (float): sentence-level WER score
-
-        """
-        cer, wer = None, None
-
-        if not self.report_cer and not self.report_wer:
-            return cer, wer
-
-        batchsize = int(hs_pad.size(0))
-        batch_nbest = []
-
-        for b in six.moves.range(batchsize):
-            if self.recog_args.beam_size == 1:
-                nbest_hyps = self.dec.recognize(hs_pad[b], self.recog_args)
-            else:
-                nbest_hyps = self.dec.recognize_beam(hs_pad[b], self.recog_args)
-            batch_nbest.append(nbest_hyps)
-
-        ys_hat = [nbest_hyp[0]["yseq"][1:] for nbest_hyp in batch_nbest]
-
-        seqs_hat, seqs_true = self.convert_to_char(ys_hat, ys_pad.cpu())
-
-        if self.report_cer:
-            cer = self.calculate_cer(seqs_hat, seqs_true)
-
-        if self.report_wer:
-            wer = self.calculate_wer(seqs_hat, seqs_true)
-
-        return cer, wer
-
-    def convert_to_char(self, ys_hat, ys_pad):
-        """Convert index to character.
-
-        Args:
-            ys_hat (torch.Tensor): prediction (batch, seqlen)
-            ys_pad (torch.Tensor): reference (batch, seqlen)
-
-        Returns:
-            (list): token list of prediction
-            (list): token list of reference
-
-        """
-        seqs_hat, seqs_true = [], []
-
-        for i, y_hat in enumerate(ys_hat):
-            y_true = ys_pad[i]
-
-            eos_true = np.where(y_true == -1)[0]
-            eos_true = eos_true[0] if len(eos_true) > 0 else len(y_true)
-
-            seq_hat = [self.char_list[int(idx)] for idx in y_hat[:eos_true]]
-            seq_true = [self.char_list[int(idx)] for idx in y_true if int(idx) != -1]
-
-            seq_hat_text = "".join(seq_hat).replace(self.space, " ")
-            seq_hat_text = seq_hat_text.replace(self.blank, "")
-            seq_true_text = "".join(seq_true).replace(self.space, " ")
-
-            seqs_hat.append(seq_hat_text)
-            seqs_true.append(seq_true_text)
-
-        return seqs_hat, seqs_true
-
-    def calculate_cer(self, seqs_hat, seqs_true):
-        """Calculate sentence-level CER score for transducer model.
-
-        Args:
-            seqs_hat (torch.Tensor): prediction (batch, seqlen)
-            seqs_true (torch.Tensor): reference (batch, seqlen)
-
-        Returns:
-            (float): average sentence-level CER score
-
-        """
-        char_eds, char_ref_lens = [], []
-
-        for i, seq_hat_text in enumerate(seqs_hat):
-            seq_true_text = seqs_true[i]
-            hyp_chars = seq_hat_text.replace(" ", "")
-            ref_chars = seq_true_text.replace(" ", "")
-
-            char_eds.append(editdistance.eval(hyp_chars, ref_chars))
-            char_ref_lens.append(len(ref_chars))
-
-        return float(sum(char_eds)) / sum(char_ref_lens)
-
-    def calculate_wer(self, seqs_hat, seqs_true):
-        """Calculate sentence-level WER score for transducer model.
-
-        Args:
-            seqs_hat (torch.Tensor): prediction (batch, seqlen)
-            seqs_true (torch.Tensor): reference (batch, seqlen)
-
-        Returns:
-            (float): average sentence-level WER score
-
-        """
-        word_eds, word_ref_lens = [], []
-
-        for i, seq_hat_text in enumerate(seqs_hat):
-            seq_true_text = seqs_true[i]
-            hyp_words = seq_hat_text.split()
-            ref_words = seq_true_text.split()
-
-            word_eds.append(editdistance.eval(hyp_words, ref_words))
-            word_ref_lens.append(len(ref_words))
-
-=======
->>>>>>> 36b62ae4
         return float(sum(word_eds)) / sum(word_ref_lens)